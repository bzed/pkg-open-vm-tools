<<<<<<< HEAD
# Configuration file for git-buildpackage and friends

[DEFAULT]
debian-branch = jessie-backports

=======
[DEFAULT]
debian-branch = stretch
>>>>>>> 93517270
[buildpackage]
sign-tags = True
posttag = git push && git push --tags<|MERGE_RESOLUTION|>--- conflicted
+++ resolved
@@ -1,13 +1,6 @@
-<<<<<<< HEAD
-# Configuration file for git-buildpackage and friends
-
 [DEFAULT]
 debian-branch = jessie-backports
 
-=======
-[DEFAULT]
-debian-branch = stretch
->>>>>>> 93517270
 [buildpackage]
 sign-tags = True
 posttag = git push && git push --tags