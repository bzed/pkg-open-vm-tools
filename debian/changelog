--- conflicted
+++ resolved
@@ -1,5 +1,4 @@
-<<<<<<< HEAD
-open-vm-tools (2:10.0.0-3000743-3~bpo7+1) wheezy-backports-sloppy; urgency=medium
+open-vm-tools (2:10.0.5-3227872-1~bpo7+1) wheezy-backports-sloppy; urgency=medium
 
   * Rebuild for wheezy-backports-sloppy.
   * [683b294] Add gbp.conf for backports.
@@ -8,8 +7,8 @@
     Necessary libraries are missing in wheezy.
   * [a088133] Drop -std=gnu++11 from CXXFLAGS.
 
- -- Bernd Zeimetz <bzed@debian.org>  Tue, 10 Nov 2015 12:07:38 +0100
-=======
+ -- Bernd Zeimetz <bzed@debian.org>  Sat, 02 Jan 2016 15:07:31 +0100
+
 open-vm-tools (2:10.0.5-3227872-1) unstable; urgency=medium
 
   * [c973a13] Merge tag 'upstream/10.0.5-3227872'
@@ -17,7 +16,6 @@
   * [d10e230] Auto-update version in open-vm-tools-dkms.dkms
 
  -- Bernd Zeimetz <bzed@debian.org>  Sat, 26 Dec 2015 17:26:52 +0100
->>>>>>> 2bec2771
 
 open-vm-tools (2:10.0.0-3000743-3) unstable; urgency=medium
 
