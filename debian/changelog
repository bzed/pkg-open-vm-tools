<<<<<<< HEAD
open-vm-tools (2:9.10.0-2476743-1~bpo70+1) wheezy-backports; urgency=medium

  * Rebuild for wheezy-backports.
  * [683b294b] Add gbp.conf for backports.
  * [31093435] Enable more dkms modules for wheezy.
  * [bdabb3e3] Let open-vm-tools-desktop depend on bpo systemd.
  * [dff2ad00] Add --disable-deploypkg as configure flags.

 -- Bernd Zeimetz <bzed@debian.org>  Tue, 28 Apr 2015 12:01:35 +0200
=======
open-vm-tools (2:9.10.0-2476743-3) unstable; urgency=medium

  * [4148c544] Also fix version number in modules/linux/dkms.sh.

 -- Bernd Zeimetz <bzed@debian.org>  Tue, 28 Apr 2015 12:34:38 +0200
>>>>>>> fc740b76

open-vm-tools (2:9.10.0-2476743-2) unstable; urgency=medium

  * [7967f7c1] Fix version number in configure.ac.

 -- Bernd Zeimetz <bzed@debian.org>  Sat, 18 Apr 2015 16:37:13 +0200

open-vm-tools (2:9.10.0-2476743-1) unstable; urgency=medium

  * [4de8ff44] Add script to update patches.
  * [52b74910] Merge tag 'upstream/9.10.0-2476743'
    Upstream version 9.10.0-2476743
    (Closes: #781784)
  * [fddc317d] Refreshing patches for new upstream version.
  * [7b53f258] Add libmspack-dev as build-dependency.
  * [6b5841da] Add libssl-dev as build-dependency.
  * [de52be8e] Add libxerces-c-dev as build-dependency.
  * [17b2788a] Add libxml-security-c-dev as build-dependency.

 -- Bernd Zeimetz <bzed@debian.org>  Sat, 18 Apr 2015 15:41:58 +0200

open-vm-tools (2:9.4.6-1770165-8) unstable; urgency=medium

  * [406817b6] Add patch to move from d_alias to d_u.d_alias.
    Make open-vm-tools build with the recent jessie kernel again.
    Thanks to Timo Metsala (Closes: #778293)

 -- Bernd Zeimetz <bzed@debian.org>  Fri, 13 Feb 2015 11:26:59 +0100

open-vm-tools (2:9.4.6-1770165-7) unstable; urgency=medium

  * [8df5b4ac] Adding patch to fix CVE-2014-4199.
    Thanks to Moritz Muehlenhoff (Closes: #770809)

 -- Bernd Zeimetz <bzed@debian.org>  Sat, 29 Nov 2014 15:57:20 +0100

open-vm-tools (2:9.4.6-1770165-6) unstable; urgency=medium

  * [6b514014] Fix installation of systemd services.
    Thanks to Norbert Lange (Closes: #764295)
  * [1130d9e9] Workaround for buggy dh_systemd_start.
  * [1d43a9e7] Remove the automount feature for vmblock-fuse.
    vmtools* checks /etc/mtab and friends for mounted filesystems
    instead of using stat or something similar.
  * [b06f93e5] Add mate-panel to xautostart.conf
  * [26a5da76] Workaround open-vm-tools-desktop upgrade failures.
    For now just ignore errors while unmounting the fuse-vmblock
    file system.

 -- Bernd Zeimetz <bzed@debian.org>  Thu, 16 Oct 2014 09:49:17 +0200

open-vm-tools (2:9.4.6-1770165-5) unstable; urgency=medium

  * [7f362040] Create /tmp/VMwareDnD for vmblock-fuse.
  * [c5f35c1b] Revert "Fix Breaks and Replaces Fields in debian/control"
    This reverts commit 34797213251956fbc1451ab1affc7b6c413b7072.

 -- Bernd Zeimetz <bzed@debian.org>  Sun, 05 Oct 2014 23:36:27 +0200

open-vm-tools (2:9.4.6-1770165-4) unstable; urgency=medium

  [ Norbert Lange ]
  * [34797213] Fix Breaks and Replaces Fields in debian/control
  * [aff1eb77] Add udev rule for vsock.
    The blockdevice is created at /dev/vsock after loading the module,
    but with 0600 permissions which dont allow access for regular users.
    This rule fixes the issue by changing perms to 0666

  [ Bernd Zeimetz ]
  * [371e5d30] Move vsock udev rules into open-vm-tools.udev.
    The vsock module is shipped in the vanilla kernel these days.
  * [edaeb2fd] Add systemd (auto)mount units for vmblock-fuse.
    This will hopefully make drag & drop operations work properly.
    Also add fuse to Recommends of the -desktop package as it is
    needed to mount fuse filesystems.
    Thanks to Norbert Lange (Closes: #736812)
  * [171276e3] Remove update-rcd-params from dh_installinit.
    Thanks to Remi (Closes: #762695)

 -- Bernd Zeimetz <bzed@debian.org>  Sun, 05 Oct 2014 12:21:47 +0200

open-vm-tools (2:9.4.6-1770165-3) unstable; urgency=medium

  [ Bernd Zeimetz ]
  * [b04735fa] Ensure LINUX_BACKPORT is defined in patches/kuid_t-kgid_t-fix-for-3.12.

  [ Norbert Lange ]
  * [01aaa407] Fix initramfs hook for the vmxnet module
  * [5279fa17] Move the dkms module location patch before otehr patches
     changing the dkms.conf file. this eases adding or removing those patches
  * [b1db2b5c] Move files belonging to modules in dkms package.
    Call update-initramfs for the dkms package. Otherwise the initrd wont
    contain the vmxnet module if you installed the dkms package after the
    tools package. Move the module scripts to the dmks package.
    The modules in the dkms package should work without the tools now.

  [ Bernd Zeimetz ]
  * [d0ccee4f] Run #DEBHELPER# first in open-vm-tools-dkms.postinst.
    Otherwise dkms was not called and the module is not built yet.
  * [f680b4fa] Run update-initramfs in open-vm-tools-dkms.postrm.
    Otherwise a removed module stays in the initrd.
  * [ef4bd019] Remove unused DEPRECATED define.
    The dkms module ftbfs with 3.16 as DEPRECATED is define in the kernel
    source already.
    Thanks to Benjamin Kaduk (Closes: #761924)
  * [5389dd1f] Some more fixes to make dkms build on 3.16
  * [4c1f5fa7] Drop dkms.conf patches.
    Ship the dkms.conf file in debian/local instead.
  * [805ccb06] Tidying patches.
    - Removing those for kernel modules we don't build anymore
    - Taking fixes for current issues from Arch
    - Sorting patches into from_fedora / from_arch / debian directories.
    This will break backports to wheezy.
  * [519191ff] Fix dh_dkms call for new dkms.conf

 -- Bernd Zeimetz <bzed@debian.org>  Sat, 20 Sep 2014 17:21:27 +0200

open-vm-tools (2:9.4.6-1770165-2) unstable; urgency=medium

  * [d493d4ce] Remove vmware-user-suid-wrapper.1 from open-vm-tools.
    The manpage belongs to the -desktop package and was accidentally
    synced from Ubuntu.
    Thanks to Ralf Treinen (Closes: #757739)

 -- Bernd Zeimetz <bzed@debian.org>  Mon, 11 Aug 2014 07:52:27 +0200

open-vm-tools (2:9.4.6-1770165-1) unstable; urgency=medium

  [ Bernd Zeimetz ]
  * [d448e841] Merge tag 'upstream/9.4.6-1770165'
    Upstream version 9.4.6-1770165
    Closes: #756620
  * [969fc903] Ensure that vmware-user-suid-wrapper ships a suid bit.
  * [8067da08] Add -Wno-sizeof-pointer-memaccess gcc option.
    See http://sourceforge.net/p/open-vm-tools/mailman/message/32550433/
    for details. Code quality doesn't seem to be the best :(
  * [b5ba8c3b] refreshing patches.
  * [36cd39c6] Updating changelog.
  * [99f43e95] Revert "Add -Wno-sizeof-pointer-memaccess gcc option."
    This reverts commit 8067da0891e0fc6a2e55853a103ff2c95fa1f59b.
  * [bb95d814] Adding a patch from fedora instead of
    -Wno-sizeof-pointer-memaccess.
  * [d6b2ad4a] Update manpages.
    Changes taken from Ubuntu, thanks!
  * [3768ff7f] Better startup message if not in a vm.
    Patch taken from Ubuntu (LP: #1289564).
  * [4d5dec19] Add patch for Debian 7.X os recognition.
    Official code only handles 7.0 and 7.1.
    Also maybe 8.x, needs to be tested if it breaks stuff in vmware.
  * [7b3d23c9] Refreshing patches.
  * [af20a700] Make patches/kuid_t-kgid_t-fix-for-3.12 compatible with
    older kernels. Thanks to Norbert Lange for the idea.
  * [c4df056b] PIC handling in configure is broken.
    Add --with-pic as configure option and -fPIC to CFLAGS.

  [ Nicholas Levi Sielicki ]
  * [eafd8723] Rise the number of supported NICs.
    There is an arbitrary constant declared limiting the amount of NICs that
    it supports. I have bumped the limit from 16 to 64 to make this
    toolset functional for larger setups. (Closes: #756808)

 -- Bernd Zeimetz <bzed@debian.org>  Sat, 09 Aug 2014 01:40:56 +0200

open-vm-tools (2:9.4.0-1280544-8) unstable; urgency=medium

  * [0ecb889e] Removing old transitional packages.
  * [5e039b52] Add missing Breaks/Replaces for file moves.
  * [9d01b21d] Fix vsock removal patch, add some missing ""
  * [2ae80665] Add e55039c_HGFS-Fix-Linux-client-symlinks patch again.
    Went missing during a merge conflict. Ouch.
  * [d7f7e40e] Fix vsock removal patch (avoid { foo;; })

 -- Bernd Zeimetz <bzed@debian.org>  Fri, 16 May 2014 00:33:35 +0200

open-vm-tools (2:9.4.0-1280544-7) unstable; urgency=medium

  * [9960cb11] Add gbp setting for merge info in changelog.
  * [645a5350] Remove old patch for the vsock module.
    Not necessary in the current version anymore.
    Thanks to Hilmar Preuße (Closes: #748202)
  * [4c8effb7] Fix patch to avoid building vmblock on kernel >= 3.0.
    No real difference, though, as we don't build kernel modules with
    configure.
  * [2cbfa96d] Refreshing patches.
  * [be59923b] Do not build vsock on kernels >= 3.9
    the vsock module was included in the upstream kernel.
  * [6d36f49e] Move .desktop file into the -desktop package.
  * [ef406f81] Move /lib/modules-load.d/open-vm-tools.conf to open-vm-tools-dkms.
    Thanks to Jim Barber (Closes: #748187)
  * [56742c8c] Revert "Use /run/VMwareDnD instead of /tmp/VMwareDnD."
    This reverts commit 49dc599d453ed40a1299b9a376755cdbb43e0da2.
  * [c6df2503] Patch pam.d/vmtoolsd to use common-auth/account.

 -- Bernd Zeimetz <bzed@debian.org>  Thu, 15 May 2014 20:02:26 +0200

open-vm-tools (2:9.4.0-1280544-6) unstable; urgency=medium

  [ Cédric Barboiron ]
  * [4e45e2e8] Hot apply udev rule for disk timeout
  * [527525fc] fix syntax-error-in-dep5-copyright
  * [5f6b2a47] fix malformed-override open-vm-toolbox
  * [5aabaf79] fix manpage-has-errors-from-man
  * [f867443c] fix executable-not-elf-or-script
    match unit file rights in systemd package
  * [f89024a1] fix file locations in copyright

  [ Bernd Zeimetz ]
  * [76dadf83] Add patch for CVE-2013-3237.
  * [fa7d4a63] Merge pull request #1 from yastupin/master
    procps, init script and doc
  * [115b8c49] Better permission handling.
    Especially for pam.d files and vmware-user-suid-wrapper.
  * [70fa10d1] Fix vmxnet initramfs-tools hook.
    Thanks to Norbert Lange
  * [9d3f3c9b] Move vmware-user-suid-wrapper into desktop package.
  * [49dc599d] Use /run/VMwareDnD instead of /tmp/VMwareDnD.
    /tmp/VMwareDnD might be existing already or evil users might try to
    trick us into doing bad things. Using known directories in /tmp is bad
    enough not to spend time to try to figure out if the code tries to work
    around possible attacks. Using a directory in /run is a much safer
    approach. Proper init scripts will be added at a later point.
  * [d9467cd9] Dropping lintian override files.
    Also fixing some lintian warnings.
  * [a7f7e5bd] Use libprocps-dev instead of libprocps0-dev.
  * [21214012] Use manpages-desktop as source folder for -desktop.

 -- Bernd Zeimetz <bzed@debian.org>  Tue, 13 May 2014 00:08:03 +0200

open-vm-tools (2:9.4.0-1280544-5) unstable; urgency=low

  * [31c30832] Revert "Enable building of vmci again."
    This reverts commit 0d55577cd3c262dbbc2bf79593d6f500f84c4170.
    Too fast upload, sorry. vmhgfs is indeed (still) broken with
    vmci.

 -- Bernd Zeimetz <bzed@debian.org>  Wed, 08 Jan 2014 20:28:33 +0100

open-vm-tools (2:9.4.0-1280544-4) unstable; urgency=low

  * [0d55577c] Enable building of vmci again.
    Also patch it to build with 3.12

 -- Bernd Zeimetz <bzed@debian.org>  Wed, 08 Jan 2014 19:41:01 +0100

open-vm-tools (2:9.4.0-1280544-3) unstable; urgency=low

  * [8b23a27d] Revert "Add /mnt/hgfs as hgfs mountpoint."
    Although the idea from the Ubuntu people to ship the mountpoint
    in the package is nice, lintian is rather unhappy about it.
    This reverts commit 1e7d8645e48f601e79eb5771e05272b367fa4eb1.
  * [46f99c30] Remove procps support for now.
    Unfortunately the procps package in unstable is rather broken, procps
    support will be enabled again when the new procps version managed to
    migrate to testing.

 -- Bernd Zeimetz <bzed@debian.org>  Wed, 08 Jan 2014 18:17:28 +0100

open-vm-tools (2:9.4.0-1280544-2) unstable; urgency=low

  * [242d45e4] Pick patch from upstream to build with gcc 4.8
  * [ed8f797f] Add script to pick patches from upstream.
  * [312be5d5] Snapshot changelog.
  * [c125af80] Use /updates/dkms/ as location for kernel modules.
    We don't want to mess with files shipped in kernel module packages.
  * [f63a890c] Bumping Standards-Version, no changes needed.
  * [1e7d8645] Add /mnt/hgfs as hgfs mountpoint.
  * [0bcabab3] Fix add_patch script.
  * [1d436969] Add some more patches to make dkms succeed on recent kernels.
    Also add dh_autoreconf as we modify configure.ac
  * [088450dd] Also apply the changs from upstream's 530ef7f for dkms.
    vmblock should be used via fuse now, vmsync is not needed anymore.
  * [cf44ff2f] Pick patch from upstream: Harden HostinfoOSData
  * [21ca2b74] Pick patch from upstream: building on kfreebsd.
  * [82123155] Use libprocps3-dev instead of libprocps0-dev.
  * [da76a5e9] Add patch to convert kuid_t/kgid_t to uid_t/gid_t.
    Building against kernel 3.12 should succeed now.
  * [91e91538] Pick another fix from upstream to make vmhgfs build on 3.12
  * [53ea11a4] Add Vcs Headers to debian/control.
  * [d19592cc] Revert "Use libprocps3-dev instead of libprocps0-dev."
    This reverts commit 821231554486ec7ff36cd36e89a6b0ef7c7a5552.
    Due to procps being completely broken in unstable.

 -- Bernd Zeimetz <bzed@debian.org>  Wed, 08 Jan 2014 16:00:44 +0100

open-vm-tools (2:9.4.0-1280544-1) unstable; urgency=low

  * [b85cd491] Taking over the maintenance of open-vm-tools. (Closes: #717381)
  * [ecccbddd] Adding watch file.
  * [12cfd169] Merge tag 'upstream/9.4.0-1280544'
    Upstream version 9.4.0-1280544
  * [7e93ef77] Refreshing patches.
  * [25fe744b] Adding CUSTOM_PROCPS_NAME/CFLAGS to dh_auto_configure call.
  * [4d1081bc] Importing patches from Ubuntu.
    As open-vm-tools should just do the right thing, we leave building
    vmsync enabled to make backporting easier.
    Thanks to Nate Muench <NowIWillDestroyAbydos@gmail.com>
  * [a0fae111] Copy upstream's dkms config for dh_dkms.
  * The new upstream release, together with the flags and new patches
    mentioned above, makes open-vm-tools build with Kernel 3.11.
    Thanks to: Jim Barber and Mihai Limbasan
    Closes: #729540

 -- Bernd Zeimetz <bzed@debian.org>  Tue, 07 Jan 2014 02:32:03 +0100

open-vm-tools (2:9.2.3-1031360-7) unstable; urgency=low

  * QA upload
  * Fix compilation with Linux 3.10. Thanks to Zack Weinberg for the patch! 
    (Closes: #717154)

 -- Moritz Mühlenhoff <muehlenhoff@univention.de>  Mon, 09 Sep 2013 05:19:44 +0200

open-vm-tools (2:9.2.3-1031360-6) unstable; urgency=low

  * Correcting syntax of file entries in copyright.
  * Adding section override for open-vm-tools-dkms.
  * Enforcing build with gcc 4.7 for the time being.
  * Orphaning package.

 -- Daniel Baumann <mail@daniel-baumann.ch>  Tue, 16 Jul 2013 10:18:50 +0200

open-vm-tools (2:9.2.3-1031360-5) experimental; urgency=low

  * Dropping obsolete sysvinit initscript start/stop numbers.

 -- Daniel Baumann <mail@daniel-baumann.ch>  Tue, 11 Jun 2013 17:52:08 +0200

open-vm-tools (2:9.2.3-1031360-4) experimental; urgency=low

  * Dropping kfreebsd from architecture list, it has never built and
    nobody seems willing to make it work (neither upstream, porters, nor
    users).

 -- Daniel Baumann <mail@daniel-baumann.ch>  Thu, 06 Jun 2013 13:10:41 +0200

open-vm-tools (2:9.2.3-1031360-3) experimental; urgency=low

  * Adding initial systemd service file from fedora.
  * Skipping vmsync kernel module for the time being until it has been
    fixed for the debian specific change introduced in linux 3.8.11-1 that
    broke it (Closes: #707208).

 -- Daniel Baumann <mail@daniel-baumann.ch>  Fri, 31 May 2013 12:01:52 +0200

open-vm-tools (2:9.2.3-1031360-2) experimental; urgency=low

  * Renaming debian-specific open-vm-toolbox package to open-vm-tools-
    desktop for consistency with upstream.
  * Revamping package descriptions.
  * Renaming open-vm-dkms to open-vm-tools-dkms for consistent package
    namespace.

 -- Daniel Baumann <mail@daniel-baumann.ch>  Thu, 23 May 2013 19:13:26 +0200

open-vm-tools (2:9.2.3-1031360-1) experimental; urgency=low

  * Merging upstream version 9.2.3-1031360.
  * Removing procps.patch, not needed anymore.
  * Renumbering patches.

 -- Daniel Baumann <mail@daniel-baumann.ch>  Sun, 05 May 2013 09:58:58 +0200

open-vm-tools (2:9.2.2-893683-8) experimental; urgency=low

  * Adding patch from Mathias Krause <minipli@googlemail.com> to fix
    kernel stack memory leack in vsock module [CVE-2013-3237] (Closes:
    #706557).

 -- Daniel Baumann <mail@daniel-baumann.ch>  Wed, 01 May 2013 17:11:01 +0200

open-vm-tools (2:9.2.2-893683-7) experimental; urgency=low

  * Removing purely cosmetical 'sleep 1' leftover in initscript (Closes:
    #686200).

 -- Daniel Baumann <mail@daniel-baumann.ch>  Sun, 31 Mar 2013 20:57:51 +0200

open-vm-tools (2:9.2.2-893683-6) unstable; urgency=low

  * Removing all references to my old email address.

 -- Daniel Baumann <mail@daniel-baumann.ch>  Sun, 10 Mar 2013 21:16:35 +0100

open-vm-tools (2:9.2.2-893683-5) unstable; urgency=low

  * Updating to standards version 3.9.4.
  * Shortening build-depends on procps again.
  * Updating year in copyright file.
  * Prefixing patches with 4 digits for consistency.
  * Tightening diff headers in patches.
  * Adding dpkg-source local-options to abort on upstream changes.
  * Dropping dpkg-source compression levels.

 -- Daniel Baumann <mail@daniel-baumann.ch>  Sun, 27 Jan 2013 11:28:37 +0100

open-vm-tools (2:9.2.2-893683-4) unstable; urgency=low

  * Removing init order to network also on start (Closes: #695845).

 -- Daniel Baumann <mail@daniel-baumann.ch>  Sun, 16 Dec 2012 19:42:26 +0100

open-vm-tools (2:9.2.2-893683-3) unstable; urgency=low

  * Correcting daemon name in stop section of the initscript (Closes:
    #696056).

 -- Daniel Baumann <mail@daniel-baumann.ch>  Sun, 16 Dec 2012 13:55:05 +0100

open-vm-tools (2:9.2.2-893683-2) unstable; urgency=low

  * Removing init order to network (Closes: #695845).
  * Correcting version number (Closes: #695912).
  * Don't check for vm on stop in initscript (Closes: #695993).

 -- Daniel Baumann <mail@daniel-baumann.ch>  Sat, 15 Dec 2012 14:38:30 +0100

open-vm-tools (2:9.2.2-893683-1) unstable; urgency=low

  [ Daniel Baumann ]
  * Switching to xz compression again for jessie.
  * Loading modules through kmod instead of initscript again for jessie.
  * Adding sleep during restart in initscript again for jessie.
  * Removing old dpkg trigger for update-initramfs again for jessie.
  * Updating of GPL boilerplate in copyright file again for jessie.
  * Adding bugnumber to previous changelog entries regarding wheezy
    unblocks.
  * Merging upstream version 9.2.2-893683.
  * Adding remote_fs dependency in initscript (Closes: #695845).

  [ Bernd Zeimetz ]
  * Handling binNMU/nmu/backports version numbers in rules.

  [ Daniel Baumann ]
  * Using suggested start-stop-daemon handling in initscript from Bernd
    Zeimetz <bernd@bzed.de> (Closes: #686200).
  * Adding changelog for 8.8.0+2012.05.21-724730-1+nmu1 (Closes: #687205).
  * Correcting architecture fields in control.
  * Keeping vmware-user-suid-wrapper completely in vmware-tools rather
    than partially in vmware-toolbox (Closes: #686202).

 -- Daniel Baumann <mail@daniel-baumann.ch>  Thu, 13 Dec 2012 14:08:53 +0100

open-vm-tools (2:8.8.0+2012.05.21-724730-4) unstable; urgency=low

  * Reverting switch to xz compression to ease wheezy unblock (#683299).
  * Reverting to load modules through kmod instead of initscript to ease
    wheezy unblock (#683299).
  * Reverting added sleep during restart in initscript to ease wheezy
    unblock (#683299).
  * Reverting removing old dpkg trigger for update-initramfs to ease
    wheezy unblock (#683299).
  * Reverting update of GPL boilerplate in copyright file to ease wheezy
    unblock (#683299).

 -- Daniel Baumann <mail@daniel-baumann.ch>  Thu, 02 Aug 2012 21:32:52 +0200

open-vm-tools (2:8.8.0+2012.05.21-724730-3) unstable; urgency=low

  [ Thijs Kinkhorst ]
  * Updating dkms.conf to make modules build again, thanks to H.A.J.
    Koster (Closes: #679886).

 -- Daniel Baumann <mail@daniel-baumann.ch>  Mon, 16 Jul 2012 22:06:58 +0200

open-vm-tools (2:8.8.0+2012.05.21-724730-2) unstable; urgency=low

  * Switching to xz compression.
  * Loading modules through kmod instead of initscript.
  * Adding sleep during restart in initscript.
  * Removing old dpkg trigger for update-initramfs.
  * Updating GPL boilerplate in copyright file.
  * Calling dh_dkms with version argument (Closes: #677503).

 -- Daniel Baumann <mail@daniel-baumann.ch>  Sat, 30 Jun 2012 04:55:23 +0200

open-vm-tools (2:8.8.0+2012.05.21-724730-1+nmu1) testing-proposed-updates; urgency=low

  [ Bernd Zeimetz ]
  * Non-maintainer upload to ensure open-vm-tools will
    be shipped with Wheezy.
  * Ensure upgrades to not fail due to the broken init script
    (Closes: #686200)
    - Fix open-vm-tools init script to stop vmtoolsd properly.
    - Handle upgrades from a version with broken init script.
      Try to stop again, just in case. Ignore errors as we don't know
      how successful the old buggy script was.
  * Remove the duplicate vmware-suid-wrapper from open-vm-toolbox.
    The better way would be to ship it in open-vm-toolbox instead of
    open-vm-tools, but to avoid moving config files from one package
    into another we will keep it this way for Wheezy. Partly addresses
    #686202.
  * Handle binNMU/nmu/backports/... version numbers.
    The old way to parse the version string from debian/changelog fails
    on binNMU/nmu/security/... version numbers. Fixing this.
    (Closes: #686582)

  [ Daniel Baumann ]
  * Updating GPL boilerplate in copyright file.
  * Calling dh_dkms with version argument (Closes: #677503).

  [ Thijs Kinkhorst ]
  * Updating dkms.conf to make modules build again,
    thanks to H.A.J. Koster (Closes: #679886).

 -- Bernd Zeimetz <bzed@debian.org>  Sun, 19 Aug 2012 22:20:10 +0200

open-vm-tools (2:8.8.0+2012.05.21-724730-1) unstable; urgency=low

  * Merging upstream version 8.8.0+2012.05.21-724730.

 -- Daniel Baumann <mail@daniel-baumann.ch>  Thu, 14 Jun 2012 12:05:11 +0200

open-vm-tools (2:8.8.0+2012.03.13-651368-1) unstable; urgency=low

  [ Michael Dorrington ]
  * Changed Build-Depends to libprocps0-dev to fix libproc-dev removal
    (Closes: #659595).

  [ Daniel Baumann ]
  * Merging upstream version 8.8.0+2012.03.13-651368:
    - compatible with linux 3.2 and 3.3 (Closes: #656618).
  * Updating to debhelper version 9.
  * Updating to standards version 3.9.3.
  * Updating copyright file machine-readable format version 1.0.
  * Building with debhelper dkms support (Closes: #651779, #654249).
  * Updating procps patch for newest procps library name.
  * Building without multiarch paths for now.

 -- Daniel Baumann <daniel.baumann@progress-linux.org>  Tue, 20 Mar 2012 07:52:18 +0100

open-vm-tools (2:8.8.0+2011.12.20-562307-1) unstable; urgency=low

  * Merging upstream version 8.8.0+2011.12.20-562307.
  * Adding patch to correct typo in upstreams dkms configuration
    (Closes: #651778).

 -- Daniel Baumann <mail@daniel-baumann.ch>  Mon, 26 Dec 2011 11:27:02 +0100

open-vm-tools (2:8.8.0+2011.11.20-535097-1) unstable; urgency=low

  * Merging upstream version 8.8.0+2011.11.20-535097.
  * Adding patch to update build-system for procps-ng.

 -- Daniel Baumann <mail@daniel-baumann.ch>  Mon, 28 Nov 2011 18:33:58 +0100

open-vm-tools (2:8.8.0+2011.10.26-514583-1) unstable; urgency=low

  * Merging upstream version 8.8.0+2011.10.26-514583.
  * Correcting typo in example fstab line of vmhgfs manpage.

 -- Daniel Baumann <mail@daniel-baumann.ch>  Tue, 01 Nov 2011 21:44:24 +0100

open-vm-tools (2:8.8.0+2011.09.23-491607-3) unstable; urgency=low

  * Sorting overrides in rules alphabetically.
  * Compacting copyright file.
  * Adding udev rule to set timeout for vmware scsi devices (Closes:
    #609001).

 -- Daniel Baumann <mail@daniel-baumann.ch>  Sun, 30 Oct 2011 21:26:00 +0100

open-vm-tools (2:8.8.0+2011.09.23-491607-2) unstable; urgency=low

  * Adding doxygen to build-depends for api documentation.
  * Adding libcunit1-dev to build-depends for test suites.
  * Adding dmks package again, it had to be dropped right before the
    squeeze release (Closes: #632220).
  * Removing open-vm-source in favour of open-vm-dkms (Closes: #518014).
  * Minimizing rules file.
  * Adding open-vm-tools-dev package, containing only the api
    documentation for now.
  * Moving package back to main as it is in the same category as
    xserver-xorg-video-vmware where it was in the first place.

 -- Daniel Baumann <mail@daniel-baumann.ch>  Sun, 09 Oct 2011 23:07:34 +0200

open-vm-tools (2:8.8.0+2011.09.23-491607-1) unstable; urgency=low

  * Marking binary architecture-dependend packages as linux and kfreebsd
    only.
  * Removing legacy symlink for vmware-user desktop file in vmware-
    toolbox (Closes: #639811).
  * Merging upstream version 8.8.0+2011.09.23-491607:
    - works with binutils-gold (Closes: #556756).
  * Removing liburiparser-dev from build-depends as upstream dropped
    unity support.
  * Building with libproc-dev on amd64 again.
  * Dropping disabling of dnet support (Closes: #639767).

 -- Daniel Baumann <mail@daniel-baumann.ch>  Sun, 09 Oct 2011 18:01:42 +0200

open-vm-tools (2:8.4.2+2011.08.21-471295-1) unstable; urgency=low

  * Merging upstream version 8.4.2+2011.08.21-471295 (Closes: #608823):
    - building against newer libnotify (Closes: #636344).
    - works with current kernels (Closes: #614292, #617536, #629980).
  * Updating maintainer and uploaders fields.
  * Removing vcs fields.
  * Removing references to my old email address.
  * Updating years in copyright file.
  * Updating to standards version 3.9.2.
  * Updating to debhelper version 8.
  * Switching to source format 3.0 (quilt).
  * Removing manual chrpath setting.
  * Removing exclusion from plugins from debhelper shlibs.
  * Rediffing kvers.patch.
  * Updating packaging for new upstream version.

 -- Daniel Baumann <mail@daniel-baumann.ch>  Sun, 28 Aug 2011 16:10:21 +0200

open-vm-tools (1:8.4.2-261024-1) unstable; urgency=low

  * Merging upstream version 8.4.2-261024.
  * Re-enabling vmmemctl (Closes: #606327).
  * Re-enabling pvscsi.
  * Re-enabling vmxnet3.
  * Rediffing kvers.patch.
  * Updating modules to standards version 3.9.1.
  * Removing dkms package, doesn't work with 8.4.2 yet.
  * Excluding plugins from shlibdeps.
  * Setting rpath for plugins.

 -- Daniel Baumann <mail@daniel-baumann.ch>  Wed, 15 Dec 2010 01:08:45 +0100

open-vm-tools (2010.06.16-268169-3) unstable; urgency=low

  * Updating local Makefile to inject symvers files to fix vmhgfs and
    vsock modules, thanks to Joe Gooch <mrwizard@k12system.com> (Closes:
    #579721).
  * Updating standards version to 3.9.1.

 -- Daniel Baumann <mail@daniel-baumann.ch>  Sat, 14 Aug 2010 12:59:39 +0200

open-vm-tools (2010.06.16-268169-2) unstable; urgency=low

  * Removing vmmemctl fom initscript (Closes: #588356).

 -- Daniel Baumann <mail@daniel-baumann.ch>  Fri, 09 Jul 2010 13:19:42 +0200

open-vm-tools (2010.06.16-268169-1) unstable; urgency=low

  * Merging upstream version 2010.06.16-268169.
  * Updating standards version to 3.9.0.
  * Updating README.source.
  * Rediffing kvers.patch.
  * Dropping procps.patch, not required anymore.
  * Updating packaging for upstreams vmmemctl module removal.

 -- Daniel Baumann <mail@daniel-baumann.ch>  Sat, 03 Jul 2010 21:34:25 +0200

open-vm-tools (2010.04.25-253928-2) unstable; urgency=low

  * Dropping la files.
  * Updating rules for pvscsi removal (Closes: #581160).

 -- Daniel Baumann <mail@daniel-baumann.ch>  Tue, 11 May 2010 20:10:45 +0200

open-vm-tools (2010.04.25-253928-1) unstable; urgency=low

  * Merging upstream version 2010.04.25-253928.
  * Updating packaging for upstreams pvscsi module removal.
  * Removing remote_fs from initscript again (Closes: #577163).
  * Updating lintian overrides for open-vm-tools.

 -- Daniel Baumann <mail@daniel-baumann.ch>  Thu, 29 Apr 2010 22:01:51 +0200

open-vm-tools (2010.03.20-243334-4) unstable; urgency=low

  * Updating date and version in manpage headers.
  * Adding manpage for vmxnet3.
  * Adding manpage for vmci.
  * Fixing spelling typo in vmsync manpage.
  * Adding manpage for vmsock.
  * Update formating of newly added manpages.
  * Adding vmware-toolbox-cmd manpage.
  * Adding guestlib manpage.
  * Adding libvmtools manpage.
  * Renaming guestlib manpage to libguestlib.
  * Including vmware-toolbox-cmd manpage in open-vm-tools package.
  * Updating initscript start/stop declarations (Closes: #576843,
    #577163).

 -- Daniel Baumann <mail@daniel-baumann.ch>  Wed, 14 Apr 2010 18:59:32 +0200

open-vm-tools (2010.03.20-243334-3) unstable; urgency=low

  * Adding misc depends.
  * Running open-vm-dkms postinst script with set -e.
  * Adding remote_fs to init depends.
  * Avoid including license files in open-vm-dkms.
  * Marking makefiles in open-vm-dkms executable to please lintian.
  * Adding make to open-vm-dkms depends.
  * Also stopping in runlevel 1.

 -- Daniel Baumann <mail@daniel-baumann.ch>  Tue, 06 Apr 2010 22:42:58 +0200

open-vm-tools (2010.03.20-243334-2) unstable; urgency=low

  * Addding dkms support based on the work of Evan Broder
    <broder@mit.edu> on the ubuntu package (Closes: #516251).

 -- Daniel Baumann <mail@daniel-baumann.ch>  Sat, 27 Mar 2010 17:09:36 +0100

open-vm-tools (2010.03.20-243334-1) unstable; urgency=low

  * Simplyfing initramfs triggers (Closes: #516355).
  * Merging upstream version 2010.03.20-243334.
  * Moving local Makefile to subdirectory.
  * Adding build-depends to libfuse-dev.

 -- Daniel Baumann <mail@daniel-baumann.ch>  Sat, 27 Mar 2010 11:01:55 +0100

open-vm-tools (2010.02.23-236320-1) unstable; urgency=low

  * Updating to standards 3.8.4.
  * Merging upstream version 2010.02.23-236320.

 -- Daniel Baumann <mail@daniel-baumann.ch>  Sat, 27 Feb 2010 16:34:11 +0100

open-vm-tools (2010.01.19-226760-1) unstable; urgency=low

  * Updating year in copyright file.
  * Merging upstream version 2010.01.19-226760.
  * Correcting plugins handling (Closes: #564069).
  * Updating packaging for upstreams vmxnet3 module removal.
  * Updating packaging for upstreams test plugin removal.

 -- Daniel Baumann <mail@daniel-baumann.ch>  Sun, 24 Jan 2010 09:55:47 +0100

open-vm-tools (2009.12.16-217847-1) unstable; urgency=low

  * Adding explicit debian source version 1.0 until switch to 3.0.
  * Merging upstream version 2009.12.16-217847.
  * Rediffing kvers.patch.
  * Rediffing procps.patch.

 -- Daniel Baumann <mail@daniel-baumann.ch>  Sun, 20 Dec 2009 13:36:35 +0100

open-vm-tools (2009.11.16-210370-1) unstable; urgency=low

  * Merging upstream version 2009.11.16-210370.
  * Moving vmusr plugins from open-vm-tools to open-vm-toolbox (Closes:
    #539282, #557215).
  * Correcting plugin location (Closes: #545222, #549044).
  * Dropping la files (Closes: #551626).
  * Adding open-vm-toolbox lintian overrides.
  * Removing test plugin.
  * Removing unused plugin symlinks.

 -- Daniel Baumann <mail@daniel-baumann.ch>  Sun, 06 Dec 2009 07:45:05 +0100

open-vm-tools (2009.10.15-201664-1) unstable; urgency=low

  * Merging upstream version 2009.10.15-201664.

 -- Daniel Baumann <mail@daniel-baumann.ch>  Sun, 18 Oct 2009 12:28:19 +0200

open-vm-tools (2009.09.18-193784-1) unstable; urgency=low

  * Adding maintainer homepage field in control.
  * Adding README.source.
  * Updating, sorting and wrapping depends.
  * Merging upstream version 2009.09.18-193784.
  * Moving maintainer homepage from control to copyright.
  * Updating README.source.

 -- Daniel Baumann <mail@daniel-baumann.ch>  Sun, 04 Oct 2009 08:18:40 +0200

open-vm-tools (2009.08.24-187411-1) unstable; urgency=low

  * Merging upstream version 2009.08.24-187411.
  * Updating maintainer field.
  * Updating vcs fields.
  * Updating package to standards version 3.8.3.

 -- Daniel Baumann <mail@daniel-baumann.ch>  Tue, 25 Aug 2009 10:35:29 +0200

open-vm-tools (2009.07.22-179896-2) unstable; urgency=low

  * Temporarily building without dumbnet, the recently uploaded
    new dumbnet upstream version broke down (Closes: #539006).
  * Using more common name to store local debian additions.

 -- Daniel Baumann <mail@daniel-baumann.ch>  Thu, 30 Jul 2009 12:56:49 +0200

open-vm-tools (2009.07.22-179896-1) unstable; urgency=low

  * Merging upstream version 2009.07.22-179896.

 -- Daniel Baumann <mail@daniel-baumann.ch>  Mon, 27 Jul 2009 11:46:49 +0200

open-vm-tools (2009.06.18-172495-3) unstable; urgency=medium

  * Adding libnotify-dev to build-depends.
  * Adding symlinks for plugins.
  * Updating vmtoolsd call in init script.
  * Adding missing files to module source, thanks to Brian Kroth
    <bpkroth@gmail.com> (Closes: #525816, #531936, #532293).
  * Building binary modules with neither module-assistant nor kernel-
    package is not supported by upstream (Closes: #518014).
  * Cleaning up module source by removing unecessary files.

 -- Daniel Baumann <mail@daniel-baumann.ch>  Sun, 19 Jul 2009 11:40:57 +0200

open-vm-tools (2009.06.18-172495-2) unstable; urgency=low

  * Correcting typo in rules for setting configure flags on amd64
    (Closes: #531414).

 -- Daniel Baumann <mail@daniel-baumann.ch>  Thu, 16 Jul 2009 23:10:27 +0200

open-vm-tools (2009.06.18-172495-1) unstable; urgency=low

  * Merging upstream version 2009.06.18-172495.
  * Updating to standards 3.8.2.
  * Updating year in copyright file.
  * Correcting vcs fields in modules control file.

 -- Daniel Baumann <mail@daniel-baumann.ch>  Wed, 01 Jul 2009 11:52:35 -0300

open-vm-tools (2009.05.22-167859-3) unstable; urgency=low

  * Building without procps on amd64 as a temporary workaround (Closes:
    #531429).

 -- Daniel Baumann <mail@daniel-baumann.ch>  Mon, 01 Jun 2009 17:13:07 +0200

open-vm-tools (2009.05.22-167859-2) unstable; urgency=low

  * Adding procps to build-depends (Closes: #531414).
  * Adding patch for configure to not hardcode procps version.

 -- Daniel Baumann <mail@daniel-baumann.ch>  Mon, 01 Jun 2009 12:53:51 +0200

open-vm-tools (2009.05.22-167859-1) unstable; urgency=low

  * Merging upstream version 2009.05.22-167859.

 -- Daniel Baumann <mail@daniel-baumann.ch>  Sat, 30 May 2009 09:48:43 +0200

open-vm-tools (2009.04.23-162451-1) unstable; urgency=low

  * Merging upstream version 2009.04.23-162451.
  * Removing vmware-guestd manpage, dropped by upstream and not included
    anymore.
  * Using correct rfc-2822 date formats in changelog.

 -- Daniel Baumann <mail@daniel-baumann.ch>  Tue, 19 May 2009 19:21:31 +0200

open-vm-tools (2009.03.18-154848-2) unstable; urgency=low

  * Correcting patch system depends (Closes: #520493).

 -- Daniel Baumann <mail@daniel-baumann.ch>  Fri, 20 Mar 2009 10:19:00 +0100

open-vm-tools (2009.03.18-154848-1) unstable; urgency=low

  * Updating section of debug packages.
  * Merging upstream version 2009.03.18-154848.
  * Updating debian files to match vmware-guestd to vmtoolsd migration.
  * Using quilt rather than dpatch.
  * Renaming debian manpages subdirectory for consistency reasons.
  * Updating standards to 3.8.1.
  * Manually handling modprobe file rename from lenny to squeeze
    (Closes: #519935).

 -- Daniel Baumann <mail@daniel-baumann.ch>  Thu, 19 Mar 2009 09:35:00 +0100

open-vm-tools (2009.02.18-148847-3) unstable; urgency=medium

  * Updating kvers.dpatch.

 -- Daniel Baumann <mail@daniel-baumann.ch>  Wed, 18 Mar 2009 23:16:06 +0100

open-vm-tools (2009.02.18-148847-2) unstable; urgency=low

  * Using debhelper to install vmxnet modprobe file.

 -- Daniel Baumann <mail@daniel-baumann.ch>  Sun, 08 Mar 2009 16:03:00 +0100

open-vm-tools (2009.02.18-148847-1) unstable; urgency=low

  * Merging upstream version 2009.02.18-148847.
  * Enabling unity support, uriparser 0.7 is finally available.
  * Adding libgtkmm-2.4-dev to build-depends.

 -- Daniel Baumann <mail@daniel-baumann.ch>  Fri, 20 Feb 2009 09:03:00 +0100

open-vm-tools (2009.01.21-142982-2) unstable; urgency=medium

  * Always prefering vmxnet over pcnet32 through modprobe and initramfs
    configuration (Closes: #502365).

 -- Daniel Baumann <mail@daniel-baumann.ch>  Wed, 04 Feb 2009 11:28:00 +0100

open-vm-tools (2009.01.21-142982-1) unstable; urgency=low

  * Merging upstream version 2009.01.21-142982.

 -- Daniel Baumann <mail@daniel-baumann.ch>  Sat, 24 Jan 2009 04:45:00 +0100

open-vm-tools (2008.12.23-137496-1) unstable; urgency=low

  * Merging upstream version 2008.12.23-137496.
  * Also unload vmxnet module in initscript when starting as a workaround of
    having vmxnet already loaded at initramfs stage. Thanks to Russ Allbery
    <rra@debian.org> (Closes: #510935).

 -- Daniel Baumann <mail@daniel-baumann.ch>  Fri, 09 Jan 2009 12:13:00 -0500

open-vm-tools (2008.11.18-130226-1) unstable; urgency=low

  * Replacing obsolete dh_clean -k with dh_prep.
  * Merging upstream version 2008.11.18-130226.
  * Updating debian directory for addition of pvscsi and vmxnet3 modules.

 -- Daniel Baumann <mail@daniel-baumann.ch>  Thu, 20 Nov 2008 21:56:00 +0100

open-vm-tools (2008.10.10-123053-2) unstable; urgency=medium

  * Correcting typo in dh_installinit call.
  * Downgrading depends on module-assistant to recommends.

 -- Daniel Baumann <mail@daniel-baumann.ch>  Thu, 23 Oct 2008 15:32:00 +0200

open-vm-tools (2008.10.10-123053-1) unstable; urgency=low

  * Using patch-stamp rather than patch in rules file.
  * Merging upstream version 2008.10.10-123053.
  * Updating kvers.dpatch.

 -- Daniel Baumann <mail@daniel-baumann.ch>  Thu, 16 Oct 2008 19:05:00 +0200

open-vm-tools (2008.09.03-114782-2) unstable; urgency=low

  * Updating kvers.dpatch (Closes: #498620).
  * Updating initscript to correctly handle vmxnet (Closes: #479090, #488810).

 -- Daniel Baumann <mail@daniel-baumann.ch>  Sun, 14 Sep 2008 14:30:00 +0200

open-vm-tools (2008.09.03-114782-1) unstable; urgency=low

  * Merging upstream version 2008.09.03-114782.
  * Updating rules to new location of the config.guess and config.sub files.
  * Updating vcs fields in control file.

 -- Daniel Baumann <mail@daniel-baumann.ch>  Tue, 09 Sep 2008 22:06:00 +0200

open-vm-tools (2008.08.08-109361-1) unstable; urgency=low

  * Removing destdir.dpatch, not needed anymore.
  * Adjusting rules to upstream changes with respect to the pixmap files.
  * Disabling unity, uiparser is too old (see #493073).
  * Adding build-depends to liburiparser-dev for new unity feature.
  * Adding build-depends to libxss-dev for new unity feature.
  * Updating to add new vmci and vsock modules.
  * Merging upstream version 2008.08.08-109361.

 -- Daniel Baumann <mail@daniel-baumann.ch>  Mon, 11 Aug 2008 15:56:00 +0200

open-vm-tools (2008.07.01-102166-3) unstable; urgency=medium

  * Replacing /lib64 with /lib in /etc/pam.d/vmware-guestd-x64.
  * Fixing FTBFS on amd64 by renaming /etc/pam.d/vmware-guestd-x64 to
    /etc/pam.d/vmware-guestd.

 -- Daniel Baumann <mail@daniel-baumann.ch>  Thu, 10 Jul 2008 23:24:00 +0200

open-vm-tools (2008.07.01-102166-2) unstable; urgency=medium

  * Adding manpages.
  * Stop removing setuid from /sbin/mount.vmhgfs.
  * Extending vmxnet_needed() in initscript to also check for availability of
    vmxnet.ko for the running kernel, otherwise don't attempt to load vmxnet
    (Closes: #488810).
  * Adding suggests to xdg-utils in open-vm-toolbox.
  * Using modprobe -r rather than rmmod in initscript.
  * Starting initscript at position 20, which is before networking comes up
    (Closes: #479090).
  * Adding vmware-user symlink to xdg autostart.
  * Adding symlink from mount.vmhgfs to old vmware-hgfsmounter name.
  * Removing executable bit for /etc/pam.d/vmware-guestd file.

 -- Daniel Baumann <mail@daniel-baumann.ch>  Fri, 04 Jul 2008 09:59:00 +0200

open-vm-tools (2008.07.01-102166-1) unstable; urgency=low

  * Merging upstream version 2008.07.01-102166.

 -- Daniel Baumann <mail@daniel-baumann.ch>  Thu, 03 Jul 2008 13:01:00 +0200

open-vm-tools (2008.06.20-100027-1) unstable; urgency=low

  * Dropping autobuild patch in favour for upstreams new --without-
    kernel-modules configure switch.
  * Merging upstream version 2008.06.20-100027.

 -- Daniel Baumann <mail@daniel-baumann.ch>  Tue, 01 Jul 2008 22:22:00 +0200

open-vm-tools (2008.06.03-96374-2) unstable; urgency=medium

  * Adding debug package.
  * Splitting open-vm-tools into open-vm-tools (CLI tools) and open-vm-
    toolbox (GUI tools) (Closes: #467042).

 -- Daniel Baumann <mail@daniel-baumann.ch>  Fri, 20 Jun 2008 14:51:00 +0200

open-vm-tools (2008.06.03-96374-1) unstable; urgency=medium

  * Updating rules file for upstream version 2008.06.03-96374.
  * Adding patch to make build-system respect  again.
  * Adding xauth to recommends of open-vm-tools (Closes: #487088).
  * Adding patch to avoid building kernel modules in this new upstream version.
  * Merging upstream version 2008.06.03-96374 (Closes: #484242).
  * Updating to standards 3.8.0.

 -- Daniel Baumann <mail@daniel-baumann.ch>  Fri, 20 Jun 2008 14:12:00 +0200

open-vm-tools (2008.05.15-93241-2) unstable; urgency=medium

  * Updating location of vmware-checkvm in init script (Closes: #483056).
  * Correcting typo in mount.vmhgfs symlink (Closes: #474694).

 -- Daniel Baumann <mail@daniel-baumann.ch>  Tue, 27 May 2008 07:29:00 +0200

open-vm-tools (2008.05.15-93241-1) unstable; urgency=medium

  * Moving mount.vmhgfs from /usr/sbin to /sbin, thanks to Lea Wiemann
    <lewiemann@gmail.com> (Closes: #474694).
  * Also loading and unloading vmsync module in init script, thanks to
    Lea Wiemann <lewiemann@gmail.com> (Closes: #481001).
  * Moving vmware-checkvm from /usr/sbin to /usr/bin, thanks to Lea
    Wiemann <lewiemann@gmail.com> (Closes: #481004).
  * Using lintian debhelper to install lintian overrides.
  * Correcting manpage section of module-assistant in README.Debian.
  * Removing debian todo file.
  * Merging upstream version 2008.05.15-93241.

 -- Daniel Baumann <mail@daniel-baumann.ch>  Wed, 21 May 2008 09:15:00 +0200

open-vm-tools (2008.05.02-90473-1) unstable; urgency=low

  * Adding libicu-dev to build-depends.
  * Merging upstream version 2008.05.02-90473.

 -- Daniel Baumann <mail@daniel-baumann.ch>  Sat, 03 May 2008 09:44:00 +0200

open-vm-tools (2008.04.14-87182-1) unstable; urgency=medium

  * Correcting wrong email address in changelog file.
  * Including vmware support scripts (Closes: #469160).
  * Correcting symlink for vmware-hgfsmounter (Closes: #474694).
  * Updating rules to cover new component xferlogs.
  * Adding libdumbnet-dev to build-depends.
  * Adding libproc-dev to build-depends.
  * Merging upstream version 2008.04.14-87182.
  * Adding open-vm-source to open-vm-tools recommends (Closes: #471784).
  * Adding zerofree to open-vm-tools suggests, thanks to Thibaut Paumard
    <paumard@users.sourceforge.net> (Closes: #472799).
  * Updating vcs fields in control.
  * Updating package to debhelper 7.

 -- Daniel Baumann <mail@daniel-baumann.ch>  Sat, 26 Apr 2008 13:40:00 +0200

open-vm-tools (2008.02.13-77928-2) unstable; urgency=medium

  * Rewriting copyright in machine-interpretable format.
  * Cleaned up copyright.
  * Fixing pathes and binary names in init script (Closes: #469146).

 -- Daniel Baumann <mail@daniel-baumann.ch>  Sat, 08 Mar 2008 08:48:00 +0100

open-vm-tools (2008.02.13-77928-1) unstable; urgency=low

  * Adding upstream version 2008.02.13-77928.

 -- Daniel Baumann <mail@daniel-baumann.ch>  Sun, 24 Feb 2008 20:41:00 +0100

open-vm-tools (2008.01.23-74039-2) unstable; urgency=low

  * Adding vcs fields in control.
  * Removing watch file.
  * Correcting wrong manpage section of module-assistant in
    README.Debian.
  * Correcting wrong filename of module-source tarball in README.Debian.
  * Updating formating of README.Debian.
  * Removing config.guess and config.sub from the debian diff.
  * Reverting config.guess and config.sub to upstream.
  * Adding vmware-guestd init script (Closes: #465276).

 -- Daniel Baumann <mail@daniel-baumann.ch>  Sun, 24 Feb 2008 20:20:00 +0100

open-vm-tools (2008.01.23-74039-1) unstable; urgency=low

  * New upstream release.
  * Fixing manpage section in README.Debian.
  * Bumping package to debhelper 6.
  * Bumping package to policy 3.7.3.
  * Also removing user/ in clean target of rules.

 -- Daniel Baumann <mail@daniel-baumann.ch>  Wed, 30 Jan 2008 15:24:00 +0100

open-vm-tools (2007.11.21-64693-2) unstable; urgency=low

  * Adding open-vm-source package for module source.
  * Upload to unstable.

 -- Daniel Baumann <mail@daniel-baumann.ch>  Mon, 26 Nov 2007 11:08:00 +0100

open-vm-tools (2007.11.21-64693-1) experimental; urgency=low

  * New upstream release.

 -- Daniel Baumann <mail@daniel-baumann.ch>  Mon, 26 Nov 2007 11:07:00 +0100

open-vm-tools (2007.09.04-56574-2) experimental; urgency=low

  * Moving package to contrib (Closes: #445439).
  * Limiting architectures to amd64 and i386 (Closes: #445374).

 -- Daniel Baumann <mail@daniel-baumann.ch>  Tue, 09 Oct 2007 10:05:00 +0200

open-vm-tools (2007.09.04-56574-1) experimental; urgency=low

  * Initial release (Closes: #441905).

 -- Daniel Baumann <mail@daniel-baumann.ch>  Sun, 09 Sep 2007 16:53:00 +0200<|MERGE_RESOLUTION|>--- conflicted
+++ resolved
@@ -1,5 +1,4 @@
-<<<<<<< HEAD
-open-vm-tools (2:9.10.0-2476743-1~bpo70+1) wheezy-backports; urgency=medium
+open-vm-tools (2:9.10.0-2476743-3~bpo70+1) wheezy-backports; urgency=medium
 
   * Rebuild for wheezy-backports.
   * [683b294b] Add gbp.conf for backports.
@@ -8,13 +7,12 @@
   * [dff2ad00] Add --disable-deploypkg as configure flags.
 
  -- Bernd Zeimetz <bzed@debian.org>  Tue, 28 Apr 2015 12:01:35 +0200
-=======
+
 open-vm-tools (2:9.10.0-2476743-3) unstable; urgency=medium
 
   * [4148c544] Also fix version number in modules/linux/dkms.sh.
 
  -- Bernd Zeimetz <bzed@debian.org>  Tue, 28 Apr 2015 12:34:38 +0200
->>>>>>> fc740b76
 
 open-vm-tools (2:9.10.0-2476743-2) unstable; urgency=medium
 
