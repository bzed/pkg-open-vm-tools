<<<<<<< HEAD
open-vm-tools (2:10.3.5-6~bpo9+1) stretch-backports; urgency=medium

  * Rebuild for stretch-backports.

 -- Bernd Zeimetz <bzed@debian.org>  Tue, 26 Feb 2019 16:07:03 +0100
=======
open-vm-tools (2:10.3.10-1) unstable; urgency=high

  * [122e511] Update upstream source from tag 'upstream/10.3.10'
    Update to upstream version '10.3.10'
    with Debian dir fb12c7cfc99a9497795475c29306e78d08cc3712
    - Closes: #925940
    - Bugfix release for the 10.3 series.
      - Correct and/or improve handling of certain quiesced
        snapshot failures (shipped as patch in 2:10.3.5-6).
      - Fix some bad derefs in primary NIC gather code
      - Fix possible security issue with the permissions of the
        intermediate staging directory and path.
        Closes: #925959
      - CONSTANT_EXPRESSION_RESULT in TimeUtil_StringToDate()
        Found by coverity.
      - Deploypkg log files of linux should not be world readable.
        They might contain sensitive data.
      - General code clean-up:
        - Treat local variables "len" consistently as "size_t"
          type in Posix_Getmntent_r()
        - Improve readability of error handling logic in
          ShrinkDoWipeAndShrink() and remove another line of dead code.
        - Setting "errno" to ENOENT when there is no passwd entry
          for the user.
      - Fix NULL pointer dereference and remove three lines of dead code.
    - Other changes/fixes, not related to Debian:
      - Update copyright years
      - Fix CentOS 7.6 detection
      - Include vmware/tools/log.h to define g_info (fix for SLES)
      - Special-case profile loading for StartProgram
        (Win32 only)
      - Changes to common source files not applicable to
        open-vm-tools. (Code used by other vmware tools, unrelated
        to open-vm-tools).
      - Bump up the SYSIMAGE_VERSION for VMware tools 10.3.10
      
  * [18de70f] Removing backported patches, shipped in 10.3.10.

 -- Bernd Zeimetz <bzed@debian.org>  Fri, 29 Mar 2019 11:58:17 +0100

open-vm-tools (2:10.3.5-8) unstable; urgency=medium

  [ Jean-Baptiste Lallement ]
  * [0f35aee] Add modaliases to open-vm-tools-desktop.
    Added Modaliases to open-vm-tools-desktop to auto-discover and
    auto-install the driver on Ubuntu via ubuntu-drivers. The driver is then
    installed at installation time and available on first boot for an
    improved user experience (LP: #1819207)

  [ Bernd Zeimetz ]
  * [dc4e1ce] Load vmwgfx module before vmtoolsd starts.
    As discussed on github in vmware/open-vm-tools#214
    we need to load the vmwgfx module before starting vmtoolsd
    for desktop users. Otherwise it is not able to retrieve the KMS
    resolutions and resizing the VM desktop fails.
    Thanks to @thomashvmw @rhertzog (Closes: #924518)

 -- Bernd Zeimetz <bzed@debian.org>  Wed, 13 Mar 2019 22:15:22 +0100

open-vm-tools (2:10.3.5-7) unstable; urgency=medium

  [ Christian Ehrhardt ]
  * [71b468f] make vgauth service execution more reliable.
    Since d3d47039 "Start vgauth before vmtoolsd" there is a potential race
    of starting vgauth so early that it might have issues. This was
    discussed back in the day in [1] to [2], but confirmed to be ok by
    VMWare.
    We were all somewhat convinced by this, but a bad feeling remained not
    only with me but also with Bernd [4].
    A recent SRU review denial made me rethink all of it and I think we can
    make it safer without thwarting the purpose of the original change.
    Note: Disambiguation of service names used below:
    vgauth     - open-vm-tools.vgauth.service
    vmtoolsd   - open-vm-tools.service
    fs         - systemd-remount-fs.service
    tmp        - systemd-tmpfiles-setup.service
    cloud-init - cloud-init-local.service
    Currently we have these dependency requirements:
    - vgauth should be before vmtoolsd
    - cloud init should be before vmtoolsd
    - cloud init has to be really early in general
      - therefore this is using DefaultDependencies=No
    That lead to this graph:
     fs / tmp -> vmtoolsd -> cloud-init
    And d3d47039 added it to be like:
     fs / tmp -> vmtoolsd -> cloud-init
                   ^
     vgauth      --|
    But there is no need to have vgauth without any pre-dependencies at all.
    It is only needed to be "before" vmtoolsd, therefore we can make it:
     fs / tmp -> vgauth -> vmtoolsd -> cloud-init
    That will make execution of vgauth much less error-prone (even though I
    have no hard issue to report) while at the same time holding up all
    known required ordering constraints.
    [1]: https://bugs.launchpad.net/ubuntu/+source/open-vm-tools/+bug/1804287/comments/3
    [2]: https://bugs.launchpad.net/ubuntu/+source/open-vm-tools/+bug/1804287/comments/12
    [3]: https://bugs.launchpad.net/ubuntu/+source/open-vm-tools/+bug/1804287/comments/25
    [4]: https://github.com/bzed/pkg-open-vm-tools/pull/15#issuecomment-447237910
    Signed-off-by: Christian Ehrhardt <christian.ehrhardt@canonical.com>

 -- Bernd Zeimetz <bzed@debian.org>  Mon, 04 Mar 2019 20:02:52 +0100
>>>>>>> 14bbb28c

open-vm-tools (2:10.3.5-6) unstable; urgency=medium

  * [43ec618] Correct and/or improve handling of certain quiesced
    snapshot failures.
    Thanks to Oliver Kurth (Closes: #921470)

 -- Bernd Zeimetz <bzed@debian.org>  Mon, 11 Feb 2019 14:58:28 +0100

open-vm-tools (2:10.3.5-5) unstable; urgency=medium

  * [54cce3e] Start vmtoolsd after apparmor.service.
    Github issue #17

 -- Bernd Zeimetz <bzed@debian.org>  Thu, 31 Jan 2019 13:13:06 +0100

open-vm-tools (2:10.3.5-4) unstable; urgency=medium

  [ Alf Gaida ]
  * [e13792d] udevadm trigger should not fail (Closes: #917642)

 -- Bernd Zeimetz <bzed@debian.org>  Sat, 29 Dec 2018 23:00:37 +0100

open-vm-tools (2:10.3.5-3) unstable; urgency=medium

  [ Christian Ehrhardt ]
  * [d3d4703] Start vgauth before vmtoolsd.
    VGAuthService needs to be ready when vmtoolsd runs. Certain cases - e.g.
    Site Recovery Manager failover - will need vgauth to be up.
    Therefore add an After=vgauth.service dependency to open-vm-tools.service
    To have vgauth be able start early - and not pull cloud-init back late - it
    is also required to drop default dependencies which according to VMware is
    fine to do so.
    (LP: #1804287)

 -- Bernd Zeimetz <bzed@debian.org>  Fri, 14 Dec 2018 09:55:04 +0100

open-vm-tools (2:10.3.5-2) unstable; urgency=medium

  [ Raphaël Hertzog ]
  * [db2a364] Ensure vmwgfx module is loaded before start of vmtoolsd.
    This avoids a failure to start the resolutionKMS plugin and it's
    achieved through a drop-in snippet extending open-vm-tools.service
    adding an ExecStartPre directive loading the module prior to
    the start of the service. (Closes: #915031)

  [ Christian Ehrhardt ]
  * [e6e0ab8] d/rules: fix dangling symlink of vmware-user.
    Back in 2:9.4.0-1280544-6 vmware-user* was moved to the
    open-vm-tools-desktop package and some follow on fixes moved bits that
    were forgotten like the man page.
    (LP: #1807441)
    There still is a symlink in /usr/bin/vmware-user that is forgotten in
    the base package and broken unless open-vm-tools-desktop is installed.
    Change d/rules to move the symlink as well.
    Signed-off-by: Christian Ehrhardt <christian.ehrhardt@canonical.com>
  * [13d22e5] Breaks and Replaces for moving vmware-user.
    Signed-off-by: Christian Ehrhardt <christian.ehrhardt@canonical.com>
  * [d56826a] Bump breaks and replaces to next version to be released.
    Signed-off-by: Christian Ehrhardt <christian.ehrhardt@canonical.com>

  [ Bernd Zeimetz ]
  * [e4697c7] Fix race condition between open-vm-tools and systemd-tmpfiles-setup.
    Thanks to Jean-Louis Dupond (Closes: #914910)

 -- Bernd Zeimetz <bzed@debian.org>  Tue, 11 Dec 2018 20:40:48 +0100

open-vm-tools (2:10.3.5-1) unstable; urgency=medium

  * [7061cb7] Update upstream source from tag 'upstream/10.3.5'
    Update to upstream version '10.3.5'
    with Debian dir 9315f58cab8ba1356c1e4aa77d714257dc0651f2

 -- Bernd Zeimetz <bzed@debian.org>  Fri, 09 Nov 2018 11:32:15 +0100

open-vm-tools (2:10.3.0-1) unstable; urgency=medium

  * [16acbc3] Remove PrivateTmp=yes.
    Thanks to Christian Ehrhardt (Closes: #905170)
  * [72aabb2] Add RequiresMountsFor=/tmp.
    Thanks to Christopher Odenbach (Closes: #900566)
  * [96bf0c5] Update upstream source from tag 'upstream/10.3.0'
    Update to upstream version '10.3.0'
    with Debian dir ace0137b2d17e039ddac188fdcd15f882119925a
  * [e5a9b82] Re-add .travis.yml
  * [83e043f] Refreshing patches

 -- Bernd Zeimetz <bzed@debian.org>  Tue, 07 Aug 2018 23:41:00 +0200

open-vm-tools (2:10.2.5-1) unstable; urgency=medium

  * [ea03a58] Update upstream source from tag 'upstream/10.2.5'
    Update to upstream version '10.2.5'
    with Debian dir 74e96286320224bb6d5b717034930169514dbd51
  * [c1c18d3] Refreshing patches.

 -- Bernd Zeimetz <bzed@debian.org>  Fri, 06 Apr 2018 11:18:50 +0200

open-vm-tools (2:10.2.0-3) unstable; urgency=medium

  * [47e50a1] Fix debhelper dep for backports
  * [34538a5] Make tools.conf useful.
    Thanks to Dariusz Gadomski (Closes: #889884)

 -- Bernd Zeimetz <bzed@debian.org>  Wed, 14 Feb 2018 17:22:52 +0100

open-vm-tools (2:10.2.0-2) unstable; urgency=medium

  * [249d54c] Fix wayland segfault.
    Adding a patch from Fedora to fix a wayland/gnome related segfault.
    Thanks to Oliver Kurth (Closes: #887755)

 -- Bernd Zeimetz <bzed@debian.org>  Tue, 23 Jan 2018 23:50:17 +0100

open-vm-tools (2:10.2.0-1) unstable; urgency=medium

  * [f0bf956] Add .travis.yml which was removed by gbp.
  * [892e2f6] Build with gtk3.
  * [03a655b] Check if debhelper handles \ in systemd units.
    Thanks to Oliver Kurth (Closes: #886191)
  * [5bf9301] Drop -dkms package.
    Thanks to Christian Ehrhardt (Closes: #884656)
  * [236cdba] Update upstream source from tag 'upstream/10.2.0'
    Update to upstream version '10.2.0'
    with Debian dir d5190e486b6beb65ee7ed31c0c23a789b8f60cab
    (Closes: #884496)
  * [692beff] snapshot changelog.
  * [45aa743] Add .travis.yml which was removed by gbp.
  * [aabeded] Fix dpkg --compare-versions call
  * [0697425] Better debhelper version parsing.
  * [390ec09] fix even more makefile bugs.
  * [6e5fa38] Refreshing patches.
    Dropping kernel-module related patches.
  * [cbfec05] Drop dh_autoreconf, not needed anymore.
  * [d5fef50] autotools-dev is done by dh now.
  * [b66ab14] use dh_installsystemd

 -- Bernd Zeimetz <bzed@debian.org>  Fri, 19 Jan 2018 12:52:49 +0100

open-vm-tools (2:10.1.15-1) unstable; urgency=medium

  * [78a17f1] Remove fixed CXX std setting.
  * [f96f479] Updated version 10.1.15 from 'upstream/10.1.15'
    with Debian dir c44394c71e055f4cfd3a15ee578fc9895d64ebb1
  * [682790b] Refreshing patches.

 -- Bernd Zeimetz <bzed@debian.org>  Sat, 21 Oct 2017 15:02:46 +0200

open-vm-tools (2:10.1.10-3) unstable; urgency=medium

  * [00bc9bb] Build with CXXFLAGS=-std=c++14.
    Thanks to Rene Engelhard and Oliver Kurth (Closes: #876121)
  * [6b61376] Re-add .travis.yml.
    Seems it went missing with the last merge.
  * [bf07ae8] Work around dh_systemd escaping bugs again.
    Seems the unit escaping changed with a new dh version.
    Work around the known and reported fails again.
    Thanks to Christian Ehrhardt (Closes: #875657)

 -- Bernd Zeimetz <bzed@debian.org>  Thu, 21 Sep 2017 13:24:08 +0200

open-vm-tools (2:10.1.10-2) unstable; urgency=medium

  [ Shota Aratono ]
  * [5ab87bd] Fix scsi timeout setting error on debian stretch
  * [c0847eb] Fix attempting change setting to unintentional target

  [ Raphaël Hertzog ]
  * [dc2e27f] Add patch to support resolution switching with KMS.
    This is needed for proper support of Wayland sessions. (Closes: #872779)

 -- Bernd Zeimetz <bzed@debian.org>  Tue, 29 Aug 2017 23:32:32 +0200

open-vm-tools (2:10.1.10-1) unstable; urgency=medium

  * Drop the extra part of the version string.
    Easier to handle in the short variant.
  * [6be6a49] Updating watch file.
    Use tags from github.
  * [8c25235] Updated version 10.1.10 from 'upstream/10.1.10'
    with Debian dir 3dddea7985f21457b294b5f554d5ecdf32aabfff
  * [195cead] Refreshing patches.
    Removing cve-2015-5191.patch as it is part of the upstream release.
  * [e6b3fd5] Build using libssl-dev and libxmlsec1-dev. (Closes: #859416)

 -- Bernd Zeimetz <bzed@debian.org>  Sat, 12 Aug 2017 23:57:40 +0200

open-vm-tools (2:10.1.5-5055683-5) unstable; urgency=high

  * [dec8df6] Upstream fix for CVE-2015-5191 (Closes: #869633)
  * [718133e] Enable PrivateTmp for the open-vm-tools.service.

 -- Bernd Zeimetz <bzed@debian.org>  Tue, 25 Jul 2017 10:46:40 +0200

open-vm-tools (2:10.1.5-5055683-4) unstable; urgency=medium

  * [27689b3] Load the fuse module before mounting /run/vmblock-fuse.
    Thanks to Norbert Lange (Closes: #860875, #860861)
  * [008bdde] Don't recommend -dkms for -desktop.
    The dkms package is clearly not necessary anymore here.
    Thanks to Oliver Kurth (Closes: #860857)
  * [ffc37f2] Let -desktop depend on fuse.
    Mounting fuse filesystems requires mount.fuse - and doing so
    is required for a working desktop running under VMware.
  * [cf1f9b3] Ensure /run/vmblock-fuse is mounted properly.
    - open-vm-tools-desktop.postinst: Add the fuse module if it was
      not loaded into the kernel before
    - Handle the mount unit with dh_systemd_*
    - Ensure /run/vmblock-fuse is mounted before open-vm-tools.service
      is started.
  * [1f479db] Do not restart run-vmblock\x2dfuse.mount on upgrades.
    Restarting won't work if people are using the mountpoint,
    also it would require to restart vmtoolsd.
  * Unfortunately mounting the fuse filesystem properly depends
    on a fix in deb-systemd-invoke, see #861204.

 -- Bernd Zeimetz <bzed@debian.org>  Sun, 30 Apr 2017 06:21:41 +0200

open-vm-tools (2:10.1.5-5055683-3) unstable; urgency=medium

  * [0aa95b6] Start open-vm-tools before cloud-init-local.service.
    Required for a working guest customization as reported by VMware.
    Also add cloud-init to 'Suggests'.
    Thanks to Sankar Tanguturi (Closes: #859677)

 -- Bernd Zeimetz <bzed@debian.org>  Sun, 09 Apr 2017 21:54:21 +0200

open-vm-tools (2:10.1.5-5055683-2) unstable; urgency=medium

  * [651cdfe] Depend on iproute2.
    Necessary for /etc/vmware-tools/scripts/vmware/network.
  * [ed95c1d] Depend on libssl1.0-dev | libssl-dev.
    Thanks to Tiago Daitx (Closes: #856569)
    Makes building the package in Ubuntu easier.
  * [2750700] Add o-v-t as dependency of o-v-t-dev.
    Thanks to Andreas Beckmann (Closes: #858494)

 -- Bernd Zeimetz <bzed@debian.org>  Thu, 23 Mar 2017 09:35:16 +0100

open-vm-tools (2:10.1.5-5055683-1) unstable; urgency=medium

  * [60d1417] Merge tag 'upstream/10.1.5-5055683'
    Upstream version 10.1.5-5055683
    Closes: #856330

    10.1.5 is a point release fixing the following issues:
    - Authentication failure is reported as unknown general system error.
      Attempts to authenticate through VGAuth service might result
      in an authentication-specific error such as an expired account or
      password. The authentication-specific error might then be incorrectly
      reported as an unknown general system error, similar to the following:
      CommunicationException: Failed to create temp file on target
      <IP_ADDRESS>: A general system error occurred: Unknown error

    - Unable to backup virtual machines with active Docker containers.
      This bug should not happen in Debian stretch at all, but might
      be relevant for backports.

    - Fix ISO mappings for CentOS/OracleLinux. Not relevant for Debian

    - Thaw Filesystems if snapshot commit message to VMX fails.

    - Add missing agent configuration files that were accidentally
      ignored by .gitignore

 -- Bernd Zeimetz <bzed@debian.org>  Tue, 28 Feb 2017 15:54:58 +0100

open-vm-tools (2:10.1.0-4449150-4) unstable; urgency=medium

  [ Chris Glass ]
  * [d55b33f] Point the control file's homepage to the new one.
    The upstream open-vm-tools switched from sourceforge to github. This
    simply updates the link to reflect that.
    Signed-off-by: Chris Glass <chris.glass@canonical.com>

  [ Bernd Zeimetz ]
  * [f44a9a8] Drop duplicate udev rules.
    Timeouts are set in 99-vmware-scsi-udev.rules now,
    shipped by upstream.
    Thanks to Bernhard Schmidt (Closes: #851240)
  * [21df3fa] Install vgauth.service.
    vgauth is a service that allows authentication in the guest using SAML
    tokens. Necessary for guest operations initiated from the vSphere
    datacenter. (Closes: #855337)

 -- Bernd Zeimetz <bzed@debian.org>  Tue, 21 Feb 2017 22:45:06 +0100

open-vm-tools (2:10.1.0-4449150-3) unstable; urgency=medium

  * [17b04da] Override dh_md5sums for arch-dependent packages only.
    Thanks to Santiago Vila (Closes: #849876)

 -- Bernd Zeimetz <bzed@debian.org>  Sun, 01 Jan 2017 22:11:18 +0100

open-vm-tools (2:10.1.0-4449150-2) unstable; urgency=medium

  * [fe8ae94] Stay with .gz as compression.
  * [afb2f52] Use systemd-detect-virt if available.
    Use systemd-detect-virt to detect VMware platform because
    vmware-checkvm might misbehave on non-VMware platforms.
    (RHBZ#1251656)
  * [1505d5f] Re-indent files properly.
  * [1b0b7eb] vm-support script needs lspci from pciutils.
    (RHBZ#1388766)
  * [1e2eb34] Make dpkg --verify happy now. (Closes: #847221)

 -- Bernd Zeimetz <bzed@debian.org>  Tue, 06 Dec 2016 22:58:30 +0100

open-vm-tools (2:10.1.0-4449150-1) unstable; urgency=medium

  * [72150f0] Merge tag 'upstream/10.1.0-4449150'
    Upstream version 10.1.0-4449150
  * [d4743dd] Bump dh compat level to 10.
  * [acce982] Handle open-vm-tools subdirectory as shipped by upstream.
  * [9047555] Install upstream changelog.
  * [fafb845] Remove extra \ from md5sums file.
    See #843163
    dpkg: -V fails on files with \ in the name
    for details.
  * [1455af1] Refreshing patches.
  * [776971c] dh_autoreconf_clean doesn't need --sourcedirectory.
  * [d50714b] Stay with libssl1.0 for now. (Closes: #828476)
  * [a0c6696] Fix dkms.sh call for new directory structure.

 -- Bernd Zeimetz <bzed@debian.org>  Wed, 16 Nov 2016 03:35:44 +0100

open-vm-tools (2:10.0.7-3227872-5) unstable; urgency=medium

  * [9295c22] Add .travis.yml from http://travis.debian.net.
  * [af7da59] Fix building the vmxnet module for kernel 4.7.
    Thanks to Hilmar Preuße (Closes: #836915)

 -- Bernd Zeimetz <bzed@debian.org>  Sat, 17 Sep 2016 23:26:58 +0200

open-vm-tools (2:10.0.7-3227872-4.1) unstable; urgency=medium

  * Non-maintainer upload.

  [ Bernd Zeimetz ]
  * [0176637] Recommend lsb_release for consistent hostinfo.

  [ Raphaël Hertzog ]
  * [257c90b] Fix build failure with GCC 6.
    Thanks to Paul Wise for the patch. (Closes: #812046)

 -- Raphaël Hertzog <hertzog@debian.org>  Thu, 21 Jul 2016 17:24:34 +0200

open-vm-tools (2:10.0.7-3227872-4) unstable; urgency=medium

  * [007eacb] Better check for availability of vmware-checkvm and -rpctool.

 -- Bernd Zeimetz <bzed@debian.org>  Sat, 04 Jun 2016 07:31:17 +0200

open-vm-tools (2:10.0.7-3227872-3) unstable; urgency=medium

  * [5060f42] Notify vmware when removing open-vm-tools.
    Thanks to Yanhui He (Closes: #825810)

 -- Bernd Zeimetz <bzed@debian.org>  Tue, 31 May 2016 11:15:30 +0200

open-vm-tools (2:10.0.7-3227872-2) unstable; urgency=medium

  * [f2f4971] Work around wrong dkms versions.
  * [1be403b] Move vmhgfs-fuse to open-vm-tools.
    As suggested by various people: vmhgfs-fuse is useful on server
    installations by mounting it from fstab, without having GTK installed.
    This closes bzed/pkg-open-vm-tools#4

 -- Bernd Zeimetz <bzed@debian.org>  Thu, 24 Mar 2016 07:13:23 +0100

open-vm-tools (2:10.0.7-3227872-1) unstable; urgency=medium

  * [537ed0a] Drop -dbg package.
    Creating debug packages is handled by dh_strip automatically.
  * [3bef19a] Updating debian/watch to use github.
  * [806e1e9] Merge tag 'upstream/10.0.7-3227872'
    Upstream version 10.0.7-3227872

 -- Bernd Zeimetz <bzed@debian.org>  Wed, 23 Mar 2016 14:30:13 +0100

open-vm-tools (2:10.0.5-3227872-2) unstable; urgency=medium

  * [da26597] Merge pull request #3 from rfc1036/usrmerge.
    Move mount.vmhgfs to /sbin/
    Closes: #810274

 -- Bernd Zeimetz <bzed@debian.org>  Sat, 16 Jan 2016 15:27:14 +0100

open-vm-tools (2:10.0.5-3227872-1) unstable; urgency=medium

  * [c973a13] Merge tag 'upstream/10.0.5-3227872'
    Upstream version 10.0.5-3227872
  * [d10e230] Auto-update version in open-vm-tools-dkms.dkms

 -- Bernd Zeimetz <bzed@debian.org>  Sat, 26 Dec 2015 17:26:52 +0100

open-vm-tools (2:10.0.0-3000743-3) unstable; urgency=medium

  * [8b49d5b] fix open-vm-tools-dkms description

 -- Bernd Zeimetz <bzed@debian.org>  Sat, 31 Oct 2015 23:28:22 +0100

open-vm-tools (2:10.0.0-3000743-2) unstable; urgency=medium

  * [e42d6de] Fix dkms config file.

 -- Bernd Zeimetz <bzed@debian.org>  Sun, 25 Oct 2015 09:31:05 +0100

open-vm-tools (2:10.0.0-3000743-1) unstable; urgency=medium

  * [b0ae431] Merge tag 'upstream/10.0.0-3000743'
    Upstream version 10.0.0-3000743
    Closes: #797725
  * [27f0147] Snapshot changelog
  * [236554b] Refreshing patches.
  * [711f1e2] Merge remote-tracking branch 'origin/master'
  * [bfc0ed3] Remove the vmhgfs module and tools.
  * [6ab9fc7] Move fuse binaries into open-vm-tools-desktop package.
  * [2617cef] Use -std=gnu++11
  * [e5e0c1f] ensure dh_fixperms runs as root
  * [4c57986] Remove paths from maintainer scripts.
  * [03db1df] Fix dkms destination folder.
  * [fb5a5a1] Merge branch 'master' of github.com:bzed/pkg-open-vm-tools
  * [ba55c8a] Work around broken cflags from libsigc++.
  * [c78bd75] Always use vmhgfs-fuse.
    We want to avoid the need to patch the module for every new kernel.
    VMware officially supports vmhgfs-fuse for kernels >= 4.0, but
    it should just work fine for older kernels. (Closes: #800322)

 -- Bernd Zeimetz <bzed@debian.org>  Sun, 25 Oct 2015 08:52:49 +0100

open-vm-tools (2:9.10.2-2822639-3) unstable; urgency=medium

  * [41f90f1] Make open-vm-tools-dev amd64/i386 instead of all.

 -- Bernd Zeimetz <bzed@debian.org>  Sun, 16 Aug 2015 17:51:24 +0200

open-vm-tools (2:9.10.2-2822639-2) unstable; urgency=medium

  * [6537e76] Update package version in dkms file.
  * [c3a1d4a] Add patch to support backing dev info.
    Thanks to Peter Vrabel (Closes: #794843)
  * [be97f01] Add missing #DEBHELPER# statement.
  * [eac5b6a] Updating Standards Version
  * [a508cfe] Remove path from command in maintainer script.
  * [085d637] Remove executable bit from config files.
  * [b084140] Move all dev files into the -dev package.
  * [ac965de] Fix building vmghfs for kernel >= 4.1.
    Thanks to Achim Schaefer (Closes: #794707)
  * [16ca60a] Update gbp config header in debian/gbp.conf.

 -- Bernd Zeimetz <bzed@debian.org>  Sun, 16 Aug 2015 16:27:27 +0200

open-vm-tools (2:9.10.2-2822639-1) unstable; urgency=medium

  * [a4125bd1] Merge tag 'upstream/9.10.2-2822639'
    Upstream version 9.10.2-2822639
    (Closes: #789722)
  * Quiescing Filesystems should work as expected.  (Closes: #784398)

 -- Bernd Zeimetz <bzed@debian.org>  Wed, 24 Jun 2015 09:20:25 +0200

open-vm-tools (2:9.10.0-2476743-4) unstable; urgency=medium

  * [d7d898c4] Update package version in dkms file.

 -- Bernd Zeimetz <bzed@debian.org>  Mon, 04 May 2015 17:14:31 +0200

open-vm-tools (2:9.10.0-2476743-3) unstable; urgency=medium

  * [4148c544] Also fix version number in modules/linux/dkms.sh.

 -- Bernd Zeimetz <bzed@debian.org>  Tue, 28 Apr 2015 12:34:38 +0200

open-vm-tools (2:9.10.0-2476743-2) unstable; urgency=medium

  * [7967f7c1] Fix version number in configure.ac.

 -- Bernd Zeimetz <bzed@debian.org>  Sat, 18 Apr 2015 16:37:13 +0200

open-vm-tools (2:9.10.0-2476743-1) unstable; urgency=medium

  * [4de8ff44] Add script to update patches.
  * [52b74910] Merge tag 'upstream/9.10.0-2476743'
    Upstream version 9.10.0-2476743
    (Closes: #781784)
  * [fddc317d] Refreshing patches for new upstream version.
  * [7b53f258] Add libmspack-dev as build-dependency.
  * [6b5841da] Add libssl-dev as build-dependency.
  * [de52be8e] Add libxerces-c-dev as build-dependency.
  * [17b2788a] Add libxml-security-c-dev as build-dependency.

 -- Bernd Zeimetz <bzed@debian.org>  Sat, 18 Apr 2015 15:41:58 +0200

open-vm-tools (2:9.4.6-1770165-8) unstable; urgency=medium

  * [406817b6] Add patch to move from d_alias to d_u.d_alias.
    Make open-vm-tools build with the recent jessie kernel again.
    Thanks to Timo Metsala (Closes: #778293)

 -- Bernd Zeimetz <bzed@debian.org>  Fri, 13 Feb 2015 11:26:59 +0100

open-vm-tools (2:9.4.6-1770165-7) unstable; urgency=medium

  * [8df5b4ac] Adding patch to fix CVE-2014-4199.
    Thanks to Moritz Muehlenhoff (Closes: #770809)

 -- Bernd Zeimetz <bzed@debian.org>  Sat, 29 Nov 2014 15:57:20 +0100

open-vm-tools (2:9.4.6-1770165-6) unstable; urgency=medium

  * [6b514014] Fix installation of systemd services.
    Thanks to Norbert Lange (Closes: #764295)
  * [1130d9e9] Workaround for buggy dh_systemd_start.
  * [1d43a9e7] Remove the automount feature for vmblock-fuse.
    vmtools* checks /etc/mtab and friends for mounted filesystems
    instead of using stat or something similar.
  * [b06f93e5] Add mate-panel to xautostart.conf
  * [26a5da76] Workaround open-vm-tools-desktop upgrade failures.
    For now just ignore errors while unmounting the fuse-vmblock
    file system.

 -- Bernd Zeimetz <bzed@debian.org>  Thu, 16 Oct 2014 09:49:17 +0200

open-vm-tools (2:9.4.6-1770165-5) unstable; urgency=medium

  * [7f362040] Create /tmp/VMwareDnD for vmblock-fuse.
  * [c5f35c1b] Revert "Fix Breaks and Replaces Fields in debian/control"
    This reverts commit 34797213251956fbc1451ab1affc7b6c413b7072.

 -- Bernd Zeimetz <bzed@debian.org>  Sun, 05 Oct 2014 23:36:27 +0200

open-vm-tools (2:9.4.6-1770165-4) unstable; urgency=medium

  [ Norbert Lange ]
  * [34797213] Fix Breaks and Replaces Fields in debian/control
  * [aff1eb77] Add udev rule for vsock.
    The blockdevice is created at /dev/vsock after loading the module,
    but with 0600 permissions which dont allow access for regular users.
    This rule fixes the issue by changing perms to 0666

  [ Bernd Zeimetz ]
  * [371e5d30] Move vsock udev rules into open-vm-tools.udev.
    The vsock module is shipped in the vanilla kernel these days.
  * [edaeb2fd] Add systemd (auto)mount units for vmblock-fuse.
    This will hopefully make drag & drop operations work properly.
    Also add fuse to Recommends of the -desktop package as it is
    needed to mount fuse filesystems.
    Thanks to Norbert Lange (Closes: #736812)
  * [171276e3] Remove update-rcd-params from dh_installinit.
    Thanks to Remi (Closes: #762695)

 -- Bernd Zeimetz <bzed@debian.org>  Sun, 05 Oct 2014 12:21:47 +0200

open-vm-tools (2:9.4.6-1770165-3) unstable; urgency=medium

  [ Bernd Zeimetz ]
  * [b04735fa] Ensure LINUX_BACKPORT is defined in patches/kuid_t-kgid_t-fix-for-3.12.

  [ Norbert Lange ]
  * [01aaa407] Fix initramfs hook for the vmxnet module
  * [5279fa17] Move the dkms module location patch before otehr patches
     changing the dkms.conf file. this eases adding or removing those patches
  * [b1db2b5c] Move files belonging to modules in dkms package.
    Call update-initramfs for the dkms package. Otherwise the initrd wont
    contain the vmxnet module if you installed the dkms package after the
    tools package. Move the module scripts to the dmks package.
    The modules in the dkms package should work without the tools now.

  [ Bernd Zeimetz ]
  * [d0ccee4f] Run #DEBHELPER# first in open-vm-tools-dkms.postinst.
    Otherwise dkms was not called and the module is not built yet.
  * [f680b4fa] Run update-initramfs in open-vm-tools-dkms.postrm.
    Otherwise a removed module stays in the initrd.
  * [ef4bd019] Remove unused DEPRECATED define.
    The dkms module ftbfs with 3.16 as DEPRECATED is define in the kernel
    source already.
    Thanks to Benjamin Kaduk (Closes: #761924)
  * [5389dd1f] Some more fixes to make dkms build on 3.16
  * [4c1f5fa7] Drop dkms.conf patches.
    Ship the dkms.conf file in debian/local instead.
  * [805ccb06] Tidying patches.
    - Removing those for kernel modules we don't build anymore
    - Taking fixes for current issues from Arch
    - Sorting patches into from_fedora / from_arch / debian directories.
    This will break backports to wheezy.
  * [519191ff] Fix dh_dkms call for new dkms.conf

 -- Bernd Zeimetz <bzed@debian.org>  Sat, 20 Sep 2014 17:21:27 +0200

open-vm-tools (2:9.4.6-1770165-2) unstable; urgency=medium

  * [d493d4ce] Remove vmware-user-suid-wrapper.1 from open-vm-tools.
    The manpage belongs to the -desktop package and was accidentally
    synced from Ubuntu.
    Thanks to Ralf Treinen (Closes: #757739)

 -- Bernd Zeimetz <bzed@debian.org>  Mon, 11 Aug 2014 07:52:27 +0200

open-vm-tools (2:9.4.6-1770165-1) unstable; urgency=medium

  [ Bernd Zeimetz ]
  * [d448e841] Merge tag 'upstream/9.4.6-1770165'
    Upstream version 9.4.6-1770165
    Closes: #756620
  * [969fc903] Ensure that vmware-user-suid-wrapper ships a suid bit.
  * [8067da08] Add -Wno-sizeof-pointer-memaccess gcc option.
    See http://sourceforge.net/p/open-vm-tools/mailman/message/32550433/
    for details. Code quality doesn't seem to be the best :(
  * [b5ba8c3b] refreshing patches.
  * [36cd39c6] Updating changelog.
  * [99f43e95] Revert "Add -Wno-sizeof-pointer-memaccess gcc option."
    This reverts commit 8067da0891e0fc6a2e55853a103ff2c95fa1f59b.
  * [bb95d814] Adding a patch from fedora instead of
    -Wno-sizeof-pointer-memaccess.
  * [d6b2ad4a] Update manpages.
    Changes taken from Ubuntu, thanks!
  * [3768ff7f] Better startup message if not in a vm.
    Patch taken from Ubuntu (LP: #1289564).
  * [4d5dec19] Add patch for Debian 7.X os recognition.
    Official code only handles 7.0 and 7.1.
    Also maybe 8.x, needs to be tested if it breaks stuff in vmware.
  * [7b3d23c9] Refreshing patches.
  * [af20a700] Make patches/kuid_t-kgid_t-fix-for-3.12 compatible with
    older kernels. Thanks to Norbert Lange for the idea.
  * [c4df056b] PIC handling in configure is broken.
    Add --with-pic as configure option and -fPIC to CFLAGS.

  [ Nicholas Levi Sielicki ]
  * [eafd8723] Rise the number of supported NICs.
    There is an arbitrary constant declared limiting the amount of NICs that
    it supports. I have bumped the limit from 16 to 64 to make this
    toolset functional for larger setups. (Closes: #756808)

 -- Bernd Zeimetz <bzed@debian.org>  Sat, 09 Aug 2014 01:40:56 +0200

open-vm-tools (2:9.4.0-1280544-8) unstable; urgency=medium

  * [0ecb889e] Removing old transitional packages.
  * [5e039b52] Add missing Breaks/Replaces for file moves.
  * [9d01b21d] Fix vsock removal patch, add some missing ""
  * [2ae80665] Add e55039c_HGFS-Fix-Linux-client-symlinks patch again.
    Went missing during a merge conflict. Ouch.
  * [d7f7e40e] Fix vsock removal patch (avoid { foo;; })

 -- Bernd Zeimetz <bzed@debian.org>  Fri, 16 May 2014 00:33:35 +0200

open-vm-tools (2:9.4.0-1280544-7) unstable; urgency=medium

  * [9960cb11] Add gbp setting for merge info in changelog.
  * [645a5350] Remove old patch for the vsock module.
    Not necessary in the current version anymore.
    Thanks to Hilmar Preuße (Closes: #748202)
  * [4c8effb7] Fix patch to avoid building vmblock on kernel >= 3.0.
    No real difference, though, as we don't build kernel modules with
    configure.
  * [2cbfa96d] Refreshing patches.
  * [be59923b] Do not build vsock on kernels >= 3.9
    the vsock module was included in the upstream kernel.
  * [6d36f49e] Move .desktop file into the -desktop package.
  * [ef406f81] Move /lib/modules-load.d/open-vm-tools.conf to open-vm-tools-dkms.
    Thanks to Jim Barber (Closes: #748187)
  * [56742c8c] Revert "Use /run/VMwareDnD instead of /tmp/VMwareDnD."
    This reverts commit 49dc599d453ed40a1299b9a376755cdbb43e0da2.
  * [c6df2503] Patch pam.d/vmtoolsd to use common-auth/account.

 -- Bernd Zeimetz <bzed@debian.org>  Thu, 15 May 2014 20:02:26 +0200

open-vm-tools (2:9.4.0-1280544-6) unstable; urgency=medium

  [ Cédric Barboiron ]
  * [4e45e2e8] Hot apply udev rule for disk timeout
  * [527525fc] fix syntax-error-in-dep5-copyright
  * [5f6b2a47] fix malformed-override open-vm-toolbox
  * [5aabaf79] fix manpage-has-errors-from-man
  * [f867443c] fix executable-not-elf-or-script
    match unit file rights in systemd package
  * [f89024a1] fix file locations in copyright

  [ Bernd Zeimetz ]
  * [76dadf83] Add patch for CVE-2013-3237.
  * [fa7d4a63] Merge pull request #1 from yastupin/master
    procps, init script and doc
  * [115b8c49] Better permission handling.
    Especially for pam.d files and vmware-user-suid-wrapper.
  * [70fa10d1] Fix vmxnet initramfs-tools hook.
    Thanks to Norbert Lange
  * [9d3f3c9b] Move vmware-user-suid-wrapper into desktop package.
  * [49dc599d] Use /run/VMwareDnD instead of /tmp/VMwareDnD.
    /tmp/VMwareDnD might be existing already or evil users might try to
    trick us into doing bad things. Using known directories in /tmp is bad
    enough not to spend time to try to figure out if the code tries to work
    around possible attacks. Using a directory in /run is a much safer
    approach. Proper init scripts will be added at a later point.
  * [d9467cd9] Dropping lintian override files.
    Also fixing some lintian warnings.
  * [a7f7e5bd] Use libprocps-dev instead of libprocps0-dev.
  * [21214012] Use manpages-desktop as source folder for -desktop.

 -- Bernd Zeimetz <bzed@debian.org>  Tue, 13 May 2014 00:08:03 +0200

open-vm-tools (2:9.4.0-1280544-5) unstable; urgency=low

  * [31c30832] Revert "Enable building of vmci again."
    This reverts commit 0d55577cd3c262dbbc2bf79593d6f500f84c4170.
    Too fast upload, sorry. vmhgfs is indeed (still) broken with
    vmci.

 -- Bernd Zeimetz <bzed@debian.org>  Wed, 08 Jan 2014 20:28:33 +0100

open-vm-tools (2:9.4.0-1280544-4) unstable; urgency=low

  * [0d55577c] Enable building of vmci again.
    Also patch it to build with 3.12

 -- Bernd Zeimetz <bzed@debian.org>  Wed, 08 Jan 2014 19:41:01 +0100

open-vm-tools (2:9.4.0-1280544-3) unstable; urgency=low

  * [8b23a27d] Revert "Add /mnt/hgfs as hgfs mountpoint."
    Although the idea from the Ubuntu people to ship the mountpoint
    in the package is nice, lintian is rather unhappy about it.
    This reverts commit 1e7d8645e48f601e79eb5771e05272b367fa4eb1.
  * [46f99c30] Remove procps support for now.
    Unfortunately the procps package in unstable is rather broken, procps
    support will be enabled again when the new procps version managed to
    migrate to testing.

 -- Bernd Zeimetz <bzed@debian.org>  Wed, 08 Jan 2014 18:17:28 +0100

open-vm-tools (2:9.4.0-1280544-2) unstable; urgency=low

  * [242d45e4] Pick patch from upstream to build with gcc 4.8
  * [ed8f797f] Add script to pick patches from upstream.
  * [312be5d5] Snapshot changelog.
  * [c125af80] Use /updates/dkms/ as location for kernel modules.
    We don't want to mess with files shipped in kernel module packages.
  * [f63a890c] Bumping Standards-Version, no changes needed.
  * [1e7d8645] Add /mnt/hgfs as hgfs mountpoint.
  * [0bcabab3] Fix add_patch script.
  * [1d436969] Add some more patches to make dkms succeed on recent kernels.
    Also add dh_autoreconf as we modify configure.ac
  * [088450dd] Also apply the changs from upstream's 530ef7f for dkms.
    vmblock should be used via fuse now, vmsync is not needed anymore.
  * [cf44ff2f] Pick patch from upstream: Harden HostinfoOSData
  * [21ca2b74] Pick patch from upstream: building on kfreebsd.
  * [82123155] Use libprocps3-dev instead of libprocps0-dev.
  * [da76a5e9] Add patch to convert kuid_t/kgid_t to uid_t/gid_t.
    Building against kernel 3.12 should succeed now.
  * [91e91538] Pick another fix from upstream to make vmhgfs build on 3.12
  * [53ea11a4] Add Vcs Headers to debian/control.
  * [d19592cc] Revert "Use libprocps3-dev instead of libprocps0-dev."
    This reverts commit 821231554486ec7ff36cd36e89a6b0ef7c7a5552.
    Due to procps being completely broken in unstable.

 -- Bernd Zeimetz <bzed@debian.org>  Wed, 08 Jan 2014 16:00:44 +0100

open-vm-tools (2:9.4.0-1280544-1) unstable; urgency=low

  * [b85cd491] Taking over the maintenance of open-vm-tools. (Closes: #717381)
  * [ecccbddd] Adding watch file.
  * [12cfd169] Merge tag 'upstream/9.4.0-1280544'
    Upstream version 9.4.0-1280544
  * [7e93ef77] Refreshing patches.
  * [25fe744b] Adding CUSTOM_PROCPS_NAME/CFLAGS to dh_auto_configure call.
  * [4d1081bc] Importing patches from Ubuntu.
    As open-vm-tools should just do the right thing, we leave building
    vmsync enabled to make backporting easier.
    Thanks to Nate Muench <NowIWillDestroyAbydos@gmail.com>
  * [a0fae111] Copy upstream's dkms config for dh_dkms.
  * The new upstream release, together with the flags and new patches
    mentioned above, makes open-vm-tools build with Kernel 3.11.
    Thanks to: Jim Barber and Mihai Limbasan
    Closes: #729540

 -- Bernd Zeimetz <bzed@debian.org>  Tue, 07 Jan 2014 02:32:03 +0100

open-vm-tools (2:9.2.3-1031360-7) unstable; urgency=low

  * QA upload
  * Fix compilation with Linux 3.10. Thanks to Zack Weinberg for the patch! 
    (Closes: #717154)

 -- Moritz Mühlenhoff <muehlenhoff@univention.de>  Mon, 09 Sep 2013 05:19:44 +0200

open-vm-tools (2:9.2.3-1031360-6) unstable; urgency=low

  * Correcting syntax of file entries in copyright.
  * Adding section override for open-vm-tools-dkms.
  * Enforcing build with gcc 4.7 for the time being.
  * Orphaning package.

 -- Daniel Baumann <mail@daniel-baumann.ch>  Tue, 16 Jul 2013 10:18:50 +0200

open-vm-tools (2:9.2.3-1031360-5) experimental; urgency=low

  * Dropping obsolete sysvinit initscript start/stop numbers.

 -- Daniel Baumann <mail@daniel-baumann.ch>  Tue, 11 Jun 2013 17:52:08 +0200

open-vm-tools (2:9.2.3-1031360-4) experimental; urgency=low

  * Dropping kfreebsd from architecture list, it has never built and
    nobody seems willing to make it work (neither upstream, porters, nor
    users).

 -- Daniel Baumann <mail@daniel-baumann.ch>  Thu, 06 Jun 2013 13:10:41 +0200

open-vm-tools (2:9.2.3-1031360-3) experimental; urgency=low

  * Adding initial systemd service file from fedora.
  * Skipping vmsync kernel module for the time being until it has been
    fixed for the debian specific change introduced in linux 3.8.11-1 that
    broke it (Closes: #707208).

 -- Daniel Baumann <mail@daniel-baumann.ch>  Fri, 31 May 2013 12:01:52 +0200

open-vm-tools (2:9.2.3-1031360-2) experimental; urgency=low

  * Renaming debian-specific open-vm-toolbox package to open-vm-tools-
    desktop for consistency with upstream.
  * Revamping package descriptions.
  * Renaming open-vm-dkms to open-vm-tools-dkms for consistent package
    namespace.

 -- Daniel Baumann <mail@daniel-baumann.ch>  Thu, 23 May 2013 19:13:26 +0200

open-vm-tools (2:9.2.3-1031360-1) experimental; urgency=low

  * Merging upstream version 9.2.3-1031360.
  * Removing procps.patch, not needed anymore.
  * Renumbering patches.

 -- Daniel Baumann <mail@daniel-baumann.ch>  Sun, 05 May 2013 09:58:58 +0200

open-vm-tools (2:9.2.2-893683-8) experimental; urgency=low

  * Adding patch from Mathias Krause <minipli@googlemail.com> to fix
    kernel stack memory leack in vsock module [CVE-2013-3237] (Closes:
    #706557).

 -- Daniel Baumann <mail@daniel-baumann.ch>  Wed, 01 May 2013 17:11:01 +0200

open-vm-tools (2:9.2.2-893683-7) experimental; urgency=low

  * Removing purely cosmetical 'sleep 1' leftover in initscript (Closes:
    #686200).

 -- Daniel Baumann <mail@daniel-baumann.ch>  Sun, 31 Mar 2013 20:57:51 +0200

open-vm-tools (2:9.2.2-893683-6) unstable; urgency=low

  * Removing all references to my old email address.

 -- Daniel Baumann <mail@daniel-baumann.ch>  Sun, 10 Mar 2013 21:16:35 +0100

open-vm-tools (2:9.2.2-893683-5) unstable; urgency=low

  * Updating to standards version 3.9.4.
  * Shortening build-depends on procps again.
  * Updating year in copyright file.
  * Prefixing patches with 4 digits for consistency.
  * Tightening diff headers in patches.
  * Adding dpkg-source local-options to abort on upstream changes.
  * Dropping dpkg-source compression levels.

 -- Daniel Baumann <mail@daniel-baumann.ch>  Sun, 27 Jan 2013 11:28:37 +0100

open-vm-tools (2:9.2.2-893683-4) unstable; urgency=low

  * Removing init order to network also on start (Closes: #695845).

 -- Daniel Baumann <mail@daniel-baumann.ch>  Sun, 16 Dec 2012 19:42:26 +0100

open-vm-tools (2:9.2.2-893683-3) unstable; urgency=low

  * Correcting daemon name in stop section of the initscript (Closes:
    #696056).

 -- Daniel Baumann <mail@daniel-baumann.ch>  Sun, 16 Dec 2012 13:55:05 +0100

open-vm-tools (2:9.2.2-893683-2) unstable; urgency=low

  * Removing init order to network (Closes: #695845).
  * Correcting version number (Closes: #695912).
  * Don't check for vm on stop in initscript (Closes: #695993).

 -- Daniel Baumann <mail@daniel-baumann.ch>  Sat, 15 Dec 2012 14:38:30 +0100

open-vm-tools (2:9.2.2-893683-1) unstable; urgency=low

  [ Daniel Baumann ]
  * Switching to xz compression again for jessie.
  * Loading modules through kmod instead of initscript again for jessie.
  * Adding sleep during restart in initscript again for jessie.
  * Removing old dpkg trigger for update-initramfs again for jessie.
  * Updating of GPL boilerplate in copyright file again for jessie.
  * Adding bugnumber to previous changelog entries regarding wheezy
    unblocks.
  * Merging upstream version 9.2.2-893683.
  * Adding remote_fs dependency in initscript (Closes: #695845).

  [ Bernd Zeimetz ]
  * Handling binNMU/nmu/backports version numbers in rules.

  [ Daniel Baumann ]
  * Using suggested start-stop-daemon handling in initscript from Bernd
    Zeimetz <bernd@bzed.de> (Closes: #686200).
  * Adding changelog for 8.8.0+2012.05.21-724730-1+nmu1 (Closes: #687205).
  * Correcting architecture fields in control.
  * Keeping vmware-user-suid-wrapper completely in vmware-tools rather
    than partially in vmware-toolbox (Closes: #686202).

 -- Daniel Baumann <mail@daniel-baumann.ch>  Thu, 13 Dec 2012 14:08:53 +0100

open-vm-tools (2:8.8.0+2012.05.21-724730-4) unstable; urgency=low

  * Reverting switch to xz compression to ease wheezy unblock (#683299).
  * Reverting to load modules through kmod instead of initscript to ease
    wheezy unblock (#683299).
  * Reverting added sleep during restart in initscript to ease wheezy
    unblock (#683299).
  * Reverting removing old dpkg trigger for update-initramfs to ease
    wheezy unblock (#683299).
  * Reverting update of GPL boilerplate in copyright file to ease wheezy
    unblock (#683299).

 -- Daniel Baumann <mail@daniel-baumann.ch>  Thu, 02 Aug 2012 21:32:52 +0200

open-vm-tools (2:8.8.0+2012.05.21-724730-3) unstable; urgency=low

  [ Thijs Kinkhorst ]
  * Updating dkms.conf to make modules build again, thanks to H.A.J.
    Koster (Closes: #679886).

 -- Daniel Baumann <mail@daniel-baumann.ch>  Mon, 16 Jul 2012 22:06:58 +0200

open-vm-tools (2:8.8.0+2012.05.21-724730-2) unstable; urgency=low

  * Switching to xz compression.
  * Loading modules through kmod instead of initscript.
  * Adding sleep during restart in initscript.
  * Removing old dpkg trigger for update-initramfs.
  * Updating GPL boilerplate in copyright file.
  * Calling dh_dkms with version argument (Closes: #677503).

 -- Daniel Baumann <mail@daniel-baumann.ch>  Sat, 30 Jun 2012 04:55:23 +0200

open-vm-tools (2:8.8.0+2012.05.21-724730-1+nmu1) testing-proposed-updates; urgency=low

  [ Bernd Zeimetz ]
  * Non-maintainer upload to ensure open-vm-tools will
    be shipped with Wheezy.
  * Ensure upgrades to not fail due to the broken init script
    (Closes: #686200)
    - Fix open-vm-tools init script to stop vmtoolsd properly.
    - Handle upgrades from a version with broken init script.
      Try to stop again, just in case. Ignore errors as we don't know
      how successful the old buggy script was.
  * Remove the duplicate vmware-suid-wrapper from open-vm-toolbox.
    The better way would be to ship it in open-vm-toolbox instead of
    open-vm-tools, but to avoid moving config files from one package
    into another we will keep it this way for Wheezy. Partly addresses
    #686202.
  * Handle binNMU/nmu/backports/... version numbers.
    The old way to parse the version string from debian/changelog fails
    on binNMU/nmu/security/... version numbers. Fixing this.
    (Closes: #686582)

  [ Daniel Baumann ]
  * Updating GPL boilerplate in copyright file.
  * Calling dh_dkms with version argument (Closes: #677503).

  [ Thijs Kinkhorst ]
  * Updating dkms.conf to make modules build again,
    thanks to H.A.J. Koster (Closes: #679886).

 -- Bernd Zeimetz <bzed@debian.org>  Sun, 19 Aug 2012 22:20:10 +0200

open-vm-tools (2:8.8.0+2012.05.21-724730-1) unstable; urgency=low

  * Merging upstream version 8.8.0+2012.05.21-724730.

 -- Daniel Baumann <mail@daniel-baumann.ch>  Thu, 14 Jun 2012 12:05:11 +0200

open-vm-tools (2:8.8.0+2012.03.13-651368-1) unstable; urgency=low

  [ Michael Dorrington ]
  * Changed Build-Depends to libprocps0-dev to fix libproc-dev removal
    (Closes: #659595).

  [ Daniel Baumann ]
  * Merging upstream version 8.8.0+2012.03.13-651368:
    - compatible with linux 3.2 and 3.3 (Closes: #656618).
  * Updating to debhelper version 9.
  * Updating to standards version 3.9.3.
  * Updating copyright file machine-readable format version 1.0.
  * Building with debhelper dkms support (Closes: #651779, #654249).
  * Updating procps patch for newest procps library name.
  * Building without multiarch paths for now.

 -- Daniel Baumann <daniel.baumann@progress-linux.org>  Tue, 20 Mar 2012 07:52:18 +0100

open-vm-tools (2:8.8.0+2011.12.20-562307-1) unstable; urgency=low

  * Merging upstream version 8.8.0+2011.12.20-562307.
  * Adding patch to correct typo in upstreams dkms configuration
    (Closes: #651778).

 -- Daniel Baumann <mail@daniel-baumann.ch>  Mon, 26 Dec 2011 11:27:02 +0100

open-vm-tools (2:8.8.0+2011.11.20-535097-1) unstable; urgency=low

  * Merging upstream version 8.8.0+2011.11.20-535097.
  * Adding patch to update build-system for procps-ng.

 -- Daniel Baumann <mail@daniel-baumann.ch>  Mon, 28 Nov 2011 18:33:58 +0100

open-vm-tools (2:8.8.0+2011.10.26-514583-1) unstable; urgency=low

  * Merging upstream version 8.8.0+2011.10.26-514583.
  * Correcting typo in example fstab line of vmhgfs manpage.

 -- Daniel Baumann <mail@daniel-baumann.ch>  Tue, 01 Nov 2011 21:44:24 +0100

open-vm-tools (2:8.8.0+2011.09.23-491607-3) unstable; urgency=low

  * Sorting overrides in rules alphabetically.
  * Compacting copyright file.
  * Adding udev rule to set timeout for vmware scsi devices (Closes:
    #609001).

 -- Daniel Baumann <mail@daniel-baumann.ch>  Sun, 30 Oct 2011 21:26:00 +0100

open-vm-tools (2:8.8.0+2011.09.23-491607-2) unstable; urgency=low

  * Adding doxygen to build-depends for api documentation.
  * Adding libcunit1-dev to build-depends for test suites.
  * Adding dmks package again, it had to be dropped right before the
    squeeze release (Closes: #632220).
  * Removing open-vm-source in favour of open-vm-dkms (Closes: #518014).
  * Minimizing rules file.
  * Adding open-vm-tools-dev package, containing only the api
    documentation for now.
  * Moving package back to main as it is in the same category as
    xserver-xorg-video-vmware where it was in the first place.

 -- Daniel Baumann <mail@daniel-baumann.ch>  Sun, 09 Oct 2011 23:07:34 +0200

open-vm-tools (2:8.8.0+2011.09.23-491607-1) unstable; urgency=low

  * Marking binary architecture-dependend packages as linux and kfreebsd
    only.
  * Removing legacy symlink for vmware-user desktop file in vmware-
    toolbox (Closes: #639811).
  * Merging upstream version 8.8.0+2011.09.23-491607:
    - works with binutils-gold (Closes: #556756).
  * Removing liburiparser-dev from build-depends as upstream dropped
    unity support.
  * Building with libproc-dev on amd64 again.
  * Dropping disabling of dnet support (Closes: #639767).

 -- Daniel Baumann <mail@daniel-baumann.ch>  Sun, 09 Oct 2011 18:01:42 +0200

open-vm-tools (2:8.4.2+2011.08.21-471295-1) unstable; urgency=low

  * Merging upstream version 8.4.2+2011.08.21-471295 (Closes: #608823):
    - building against newer libnotify (Closes: #636344).
    - works with current kernels (Closes: #614292, #617536, #629980).
  * Updating maintainer and uploaders fields.
  * Removing vcs fields.
  * Removing references to my old email address.
  * Updating years in copyright file.
  * Updating to standards version 3.9.2.
  * Updating to debhelper version 8.
  * Switching to source format 3.0 (quilt).
  * Removing manual chrpath setting.
  * Removing exclusion from plugins from debhelper shlibs.
  * Rediffing kvers.patch.
  * Updating packaging for new upstream version.

 -- Daniel Baumann <mail@daniel-baumann.ch>  Sun, 28 Aug 2011 16:10:21 +0200

open-vm-tools (1:8.4.2-261024-1) unstable; urgency=low

  * Merging upstream version 8.4.2-261024.
  * Re-enabling vmmemctl (Closes: #606327).
  * Re-enabling pvscsi.
  * Re-enabling vmxnet3.
  * Rediffing kvers.patch.
  * Updating modules to standards version 3.9.1.
  * Removing dkms package, doesn't work with 8.4.2 yet.
  * Excluding plugins from shlibdeps.
  * Setting rpath for plugins.

 -- Daniel Baumann <mail@daniel-baumann.ch>  Wed, 15 Dec 2010 01:08:45 +0100

open-vm-tools (2010.06.16-268169-3) unstable; urgency=low

  * Updating local Makefile to inject symvers files to fix vmhgfs and
    vsock modules, thanks to Joe Gooch <mrwizard@k12system.com> (Closes:
    #579721).
  * Updating standards version to 3.9.1.

 -- Daniel Baumann <mail@daniel-baumann.ch>  Sat, 14 Aug 2010 12:59:39 +0200

open-vm-tools (2010.06.16-268169-2) unstable; urgency=low

  * Removing vmmemctl fom initscript (Closes: #588356).

 -- Daniel Baumann <mail@daniel-baumann.ch>  Fri, 09 Jul 2010 13:19:42 +0200

open-vm-tools (2010.06.16-268169-1) unstable; urgency=low

  * Merging upstream version 2010.06.16-268169.
  * Updating standards version to 3.9.0.
  * Updating README.source.
  * Rediffing kvers.patch.
  * Dropping procps.patch, not required anymore.
  * Updating packaging for upstreams vmmemctl module removal.

 -- Daniel Baumann <mail@daniel-baumann.ch>  Sat, 03 Jul 2010 21:34:25 +0200

open-vm-tools (2010.04.25-253928-2) unstable; urgency=low

  * Dropping la files.
  * Updating rules for pvscsi removal (Closes: #581160).

 -- Daniel Baumann <mail@daniel-baumann.ch>  Tue, 11 May 2010 20:10:45 +0200

open-vm-tools (2010.04.25-253928-1) unstable; urgency=low

  * Merging upstream version 2010.04.25-253928.
  * Updating packaging for upstreams pvscsi module removal.
  * Removing remote_fs from initscript again (Closes: #577163).
  * Updating lintian overrides for open-vm-tools.

 -- Daniel Baumann <mail@daniel-baumann.ch>  Thu, 29 Apr 2010 22:01:51 +0200

open-vm-tools (2010.03.20-243334-4) unstable; urgency=low

  * Updating date and version in manpage headers.
  * Adding manpage for vmxnet3.
  * Adding manpage for vmci.
  * Fixing spelling typo in vmsync manpage.
  * Adding manpage for vmsock.
  * Update formating of newly added manpages.
  * Adding vmware-toolbox-cmd manpage.
  * Adding guestlib manpage.
  * Adding libvmtools manpage.
  * Renaming guestlib manpage to libguestlib.
  * Including vmware-toolbox-cmd manpage in open-vm-tools package.
  * Updating initscript start/stop declarations (Closes: #576843,
    #577163).

 -- Daniel Baumann <mail@daniel-baumann.ch>  Wed, 14 Apr 2010 18:59:32 +0200

open-vm-tools (2010.03.20-243334-3) unstable; urgency=low

  * Adding misc depends.
  * Running open-vm-dkms postinst script with set -e.
  * Adding remote_fs to init depends.
  * Avoid including license files in open-vm-dkms.
  * Marking makefiles in open-vm-dkms executable to please lintian.
  * Adding make to open-vm-dkms depends.
  * Also stopping in runlevel 1.

 -- Daniel Baumann <mail@daniel-baumann.ch>  Tue, 06 Apr 2010 22:42:58 +0200

open-vm-tools (2010.03.20-243334-2) unstable; urgency=low

  * Addding dkms support based on the work of Evan Broder
    <broder@mit.edu> on the ubuntu package (Closes: #516251).

 -- Daniel Baumann <mail@daniel-baumann.ch>  Sat, 27 Mar 2010 17:09:36 +0100

open-vm-tools (2010.03.20-243334-1) unstable; urgency=low

  * Simplyfing initramfs triggers (Closes: #516355).
  * Merging upstream version 2010.03.20-243334.
  * Moving local Makefile to subdirectory.
  * Adding build-depends to libfuse-dev.

 -- Daniel Baumann <mail@daniel-baumann.ch>  Sat, 27 Mar 2010 11:01:55 +0100

open-vm-tools (2010.02.23-236320-1) unstable; urgency=low

  * Updating to standards 3.8.4.
  * Merging upstream version 2010.02.23-236320.

 -- Daniel Baumann <mail@daniel-baumann.ch>  Sat, 27 Feb 2010 16:34:11 +0100

open-vm-tools (2010.01.19-226760-1) unstable; urgency=low

  * Updating year in copyright file.
  * Merging upstream version 2010.01.19-226760.
  * Correcting plugins handling (Closes: #564069).
  * Updating packaging for upstreams vmxnet3 module removal.
  * Updating packaging for upstreams test plugin removal.

 -- Daniel Baumann <mail@daniel-baumann.ch>  Sun, 24 Jan 2010 09:55:47 +0100

open-vm-tools (2009.12.16-217847-1) unstable; urgency=low

  * Adding explicit debian source version 1.0 until switch to 3.0.
  * Merging upstream version 2009.12.16-217847.
  * Rediffing kvers.patch.
  * Rediffing procps.patch.

 -- Daniel Baumann <mail@daniel-baumann.ch>  Sun, 20 Dec 2009 13:36:35 +0100

open-vm-tools (2009.11.16-210370-1) unstable; urgency=low

  * Merging upstream version 2009.11.16-210370.
  * Moving vmusr plugins from open-vm-tools to open-vm-toolbox (Closes:
    #539282, #557215).
  * Correcting plugin location (Closes: #545222, #549044).
  * Dropping la files (Closes: #551626).
  * Adding open-vm-toolbox lintian overrides.
  * Removing test plugin.
  * Removing unused plugin symlinks.

 -- Daniel Baumann <mail@daniel-baumann.ch>  Sun, 06 Dec 2009 07:45:05 +0100

open-vm-tools (2009.10.15-201664-1) unstable; urgency=low

  * Merging upstream version 2009.10.15-201664.

 -- Daniel Baumann <mail@daniel-baumann.ch>  Sun, 18 Oct 2009 12:28:19 +0200

open-vm-tools (2009.09.18-193784-1) unstable; urgency=low

  * Adding maintainer homepage field in control.
  * Adding README.source.
  * Updating, sorting and wrapping depends.
  * Merging upstream version 2009.09.18-193784.
  * Moving maintainer homepage from control to copyright.
  * Updating README.source.

 -- Daniel Baumann <mail@daniel-baumann.ch>  Sun, 04 Oct 2009 08:18:40 +0200

open-vm-tools (2009.08.24-187411-1) unstable; urgency=low

  * Merging upstream version 2009.08.24-187411.
  * Updating maintainer field.
  * Updating vcs fields.
  * Updating package to standards version 3.8.3.

 -- Daniel Baumann <mail@daniel-baumann.ch>  Tue, 25 Aug 2009 10:35:29 +0200

open-vm-tools (2009.07.22-179896-2) unstable; urgency=low

  * Temporarily building without dumbnet, the recently uploaded
    new dumbnet upstream version broke down (Closes: #539006).
  * Using more common name to store local debian additions.

 -- Daniel Baumann <mail@daniel-baumann.ch>  Thu, 30 Jul 2009 12:56:49 +0200

open-vm-tools (2009.07.22-179896-1) unstable; urgency=low

  * Merging upstream version 2009.07.22-179896.

 -- Daniel Baumann <mail@daniel-baumann.ch>  Mon, 27 Jul 2009 11:46:49 +0200

open-vm-tools (2009.06.18-172495-3) unstable; urgency=medium

  * Adding libnotify-dev to build-depends.
  * Adding symlinks for plugins.
  * Updating vmtoolsd call in init script.
  * Adding missing files to module source, thanks to Brian Kroth
    <bpkroth@gmail.com> (Closes: #525816, #531936, #532293).
  * Building binary modules with neither module-assistant nor kernel-
    package is not supported by upstream (Closes: #518014).
  * Cleaning up module source by removing unecessary files.

 -- Daniel Baumann <mail@daniel-baumann.ch>  Sun, 19 Jul 2009 11:40:57 +0200

open-vm-tools (2009.06.18-172495-2) unstable; urgency=low

  * Correcting typo in rules for setting configure flags on amd64
    (Closes: #531414).

 -- Daniel Baumann <mail@daniel-baumann.ch>  Thu, 16 Jul 2009 23:10:27 +0200

open-vm-tools (2009.06.18-172495-1) unstable; urgency=low

  * Merging upstream version 2009.06.18-172495.
  * Updating to standards 3.8.2.
  * Updating year in copyright file.
  * Correcting vcs fields in modules control file.

 -- Daniel Baumann <mail@daniel-baumann.ch>  Wed, 01 Jul 2009 11:52:35 -0300

open-vm-tools (2009.05.22-167859-3) unstable; urgency=low

  * Building without procps on amd64 as a temporary workaround (Closes:
    #531429).

 -- Daniel Baumann <mail@daniel-baumann.ch>  Mon, 01 Jun 2009 17:13:07 +0200

open-vm-tools (2009.05.22-167859-2) unstable; urgency=low

  * Adding procps to build-depends (Closes: #531414).
  * Adding patch for configure to not hardcode procps version.

 -- Daniel Baumann <mail@daniel-baumann.ch>  Mon, 01 Jun 2009 12:53:51 +0200

open-vm-tools (2009.05.22-167859-1) unstable; urgency=low

  * Merging upstream version 2009.05.22-167859.

 -- Daniel Baumann <mail@daniel-baumann.ch>  Sat, 30 May 2009 09:48:43 +0200

open-vm-tools (2009.04.23-162451-1) unstable; urgency=low

  * Merging upstream version 2009.04.23-162451.
  * Removing vmware-guestd manpage, dropped by upstream and not included
    anymore.
  * Using correct rfc-2822 date formats in changelog.

 -- Daniel Baumann <mail@daniel-baumann.ch>  Tue, 19 May 2009 19:21:31 +0200

open-vm-tools (2009.03.18-154848-2) unstable; urgency=low

  * Correcting patch system depends (Closes: #520493).

 -- Daniel Baumann <mail@daniel-baumann.ch>  Fri, 20 Mar 2009 10:19:00 +0100

open-vm-tools (2009.03.18-154848-1) unstable; urgency=low

  * Updating section of debug packages.
  * Merging upstream version 2009.03.18-154848.
  * Updating debian files to match vmware-guestd to vmtoolsd migration.
  * Using quilt rather than dpatch.
  * Renaming debian manpages subdirectory for consistency reasons.
  * Updating standards to 3.8.1.
  * Manually handling modprobe file rename from lenny to squeeze
    (Closes: #519935).

 -- Daniel Baumann <mail@daniel-baumann.ch>  Thu, 19 Mar 2009 09:35:00 +0100

open-vm-tools (2009.02.18-148847-3) unstable; urgency=medium

  * Updating kvers.dpatch.

 -- Daniel Baumann <mail@daniel-baumann.ch>  Wed, 18 Mar 2009 23:16:06 +0100

open-vm-tools (2009.02.18-148847-2) unstable; urgency=low

  * Using debhelper to install vmxnet modprobe file.

 -- Daniel Baumann <mail@daniel-baumann.ch>  Sun, 08 Mar 2009 16:03:00 +0100

open-vm-tools (2009.02.18-148847-1) unstable; urgency=low

  * Merging upstream version 2009.02.18-148847.
  * Enabling unity support, uriparser 0.7 is finally available.
  * Adding libgtkmm-2.4-dev to build-depends.

 -- Daniel Baumann <mail@daniel-baumann.ch>  Fri, 20 Feb 2009 09:03:00 +0100

open-vm-tools (2009.01.21-142982-2) unstable; urgency=medium

  * Always prefering vmxnet over pcnet32 through modprobe and initramfs
    configuration (Closes: #502365).

 -- Daniel Baumann <mail@daniel-baumann.ch>  Wed, 04 Feb 2009 11:28:00 +0100

open-vm-tools (2009.01.21-142982-1) unstable; urgency=low

  * Merging upstream version 2009.01.21-142982.

 -- Daniel Baumann <mail@daniel-baumann.ch>  Sat, 24 Jan 2009 04:45:00 +0100

open-vm-tools (2008.12.23-137496-1) unstable; urgency=low

  * Merging upstream version 2008.12.23-137496.
  * Also unload vmxnet module in initscript when starting as a workaround of
    having vmxnet already loaded at initramfs stage. Thanks to Russ Allbery
    <rra@debian.org> (Closes: #510935).

 -- Daniel Baumann <mail@daniel-baumann.ch>  Fri, 09 Jan 2009 12:13:00 -0500

open-vm-tools (2008.11.18-130226-1) unstable; urgency=low

  * Replacing obsolete dh_clean -k with dh_prep.
  * Merging upstream version 2008.11.18-130226.
  * Updating debian directory for addition of pvscsi and vmxnet3 modules.

 -- Daniel Baumann <mail@daniel-baumann.ch>  Thu, 20 Nov 2008 21:56:00 +0100

open-vm-tools (2008.10.10-123053-2) unstable; urgency=medium

  * Correcting typo in dh_installinit call.
  * Downgrading depends on module-assistant to recommends.

 -- Daniel Baumann <mail@daniel-baumann.ch>  Thu, 23 Oct 2008 15:32:00 +0200

open-vm-tools (2008.10.10-123053-1) unstable; urgency=low

  * Using patch-stamp rather than patch in rules file.
  * Merging upstream version 2008.10.10-123053.
  * Updating kvers.dpatch.

 -- Daniel Baumann <mail@daniel-baumann.ch>  Thu, 16 Oct 2008 19:05:00 +0200

open-vm-tools (2008.09.03-114782-2) unstable; urgency=low

  * Updating kvers.dpatch (Closes: #498620).
  * Updating initscript to correctly handle vmxnet (Closes: #479090, #488810).

 -- Daniel Baumann <mail@daniel-baumann.ch>  Sun, 14 Sep 2008 14:30:00 +0200

open-vm-tools (2008.09.03-114782-1) unstable; urgency=low

  * Merging upstream version 2008.09.03-114782.
  * Updating rules to new location of the config.guess and config.sub files.
  * Updating vcs fields in control file.

 -- Daniel Baumann <mail@daniel-baumann.ch>  Tue, 09 Sep 2008 22:06:00 +0200

open-vm-tools (2008.08.08-109361-1) unstable; urgency=low

  * Removing destdir.dpatch, not needed anymore.
  * Adjusting rules to upstream changes with respect to the pixmap files.
  * Disabling unity, uiparser is too old (see #493073).
  * Adding build-depends to liburiparser-dev for new unity feature.
  * Adding build-depends to libxss-dev for new unity feature.
  * Updating to add new vmci and vsock modules.
  * Merging upstream version 2008.08.08-109361.

 -- Daniel Baumann <mail@daniel-baumann.ch>  Mon, 11 Aug 2008 15:56:00 +0200

open-vm-tools (2008.07.01-102166-3) unstable; urgency=medium

  * Replacing /lib64 with /lib in /etc/pam.d/vmware-guestd-x64.
  * Fixing FTBFS on amd64 by renaming /etc/pam.d/vmware-guestd-x64 to
    /etc/pam.d/vmware-guestd.

 -- Daniel Baumann <mail@daniel-baumann.ch>  Thu, 10 Jul 2008 23:24:00 +0200

open-vm-tools (2008.07.01-102166-2) unstable; urgency=medium

  * Adding manpages.
  * Stop removing setuid from /sbin/mount.vmhgfs.
  * Extending vmxnet_needed() in initscript to also check for availability of
    vmxnet.ko for the running kernel, otherwise don't attempt to load vmxnet
    (Closes: #488810).
  * Adding suggests to xdg-utils in open-vm-toolbox.
  * Using modprobe -r rather than rmmod in initscript.
  * Starting initscript at position 20, which is before networking comes up
    (Closes: #479090).
  * Adding vmware-user symlink to xdg autostart.
  * Adding symlink from mount.vmhgfs to old vmware-hgfsmounter name.
  * Removing executable bit for /etc/pam.d/vmware-guestd file.

 -- Daniel Baumann <mail@daniel-baumann.ch>  Fri, 04 Jul 2008 09:59:00 +0200

open-vm-tools (2008.07.01-102166-1) unstable; urgency=low

  * Merging upstream version 2008.07.01-102166.

 -- Daniel Baumann <mail@daniel-baumann.ch>  Thu, 03 Jul 2008 13:01:00 +0200

open-vm-tools (2008.06.20-100027-1) unstable; urgency=low

  * Dropping autobuild patch in favour for upstreams new --without-
    kernel-modules configure switch.
  * Merging upstream version 2008.06.20-100027.

 -- Daniel Baumann <mail@daniel-baumann.ch>  Tue, 01 Jul 2008 22:22:00 +0200

open-vm-tools (2008.06.03-96374-2) unstable; urgency=medium

  * Adding debug package.
  * Splitting open-vm-tools into open-vm-tools (CLI tools) and open-vm-
    toolbox (GUI tools) (Closes: #467042).

 -- Daniel Baumann <mail@daniel-baumann.ch>  Fri, 20 Jun 2008 14:51:00 +0200

open-vm-tools (2008.06.03-96374-1) unstable; urgency=medium

  * Updating rules file for upstream version 2008.06.03-96374.
  * Adding patch to make build-system respect  again.
  * Adding xauth to recommends of open-vm-tools (Closes: #487088).
  * Adding patch to avoid building kernel modules in this new upstream version.
  * Merging upstream version 2008.06.03-96374 (Closes: #484242).
  * Updating to standards 3.8.0.

 -- Daniel Baumann <mail@daniel-baumann.ch>  Fri, 20 Jun 2008 14:12:00 +0200

open-vm-tools (2008.05.15-93241-2) unstable; urgency=medium

  * Updating location of vmware-checkvm in init script (Closes: #483056).
  * Correcting typo in mount.vmhgfs symlink (Closes: #474694).

 -- Daniel Baumann <mail@daniel-baumann.ch>  Tue, 27 May 2008 07:29:00 +0200

open-vm-tools (2008.05.15-93241-1) unstable; urgency=medium

  * Moving mount.vmhgfs from /usr/sbin to /sbin, thanks to Lea Wiemann
    <lewiemann@gmail.com> (Closes: #474694).
  * Also loading and unloading vmsync module in init script, thanks to
    Lea Wiemann <lewiemann@gmail.com> (Closes: #481001).
  * Moving vmware-checkvm from /usr/sbin to /usr/bin, thanks to Lea
    Wiemann <lewiemann@gmail.com> (Closes: #481004).
  * Using lintian debhelper to install lintian overrides.
  * Correcting manpage section of module-assistant in README.Debian.
  * Removing debian todo file.
  * Merging upstream version 2008.05.15-93241.

 -- Daniel Baumann <mail@daniel-baumann.ch>  Wed, 21 May 2008 09:15:00 +0200

open-vm-tools (2008.05.02-90473-1) unstable; urgency=low

  * Adding libicu-dev to build-depends.
  * Merging upstream version 2008.05.02-90473.

 -- Daniel Baumann <mail@daniel-baumann.ch>  Sat, 03 May 2008 09:44:00 +0200

open-vm-tools (2008.04.14-87182-1) unstable; urgency=medium

  * Correcting wrong email address in changelog file.
  * Including vmware support scripts (Closes: #469160).
  * Correcting symlink for vmware-hgfsmounter (Closes: #474694).
  * Updating rules to cover new component xferlogs.
  * Adding libdumbnet-dev to build-depends.
  * Adding libproc-dev to build-depends.
  * Merging upstream version 2008.04.14-87182.
  * Adding open-vm-source to open-vm-tools recommends (Closes: #471784).
  * Adding zerofree to open-vm-tools suggests, thanks to Thibaut Paumard
    <paumard@users.sourceforge.net> (Closes: #472799).
  * Updating vcs fields in control.
  * Updating package to debhelper 7.

 -- Daniel Baumann <mail@daniel-baumann.ch>  Sat, 26 Apr 2008 13:40:00 +0200

open-vm-tools (2008.02.13-77928-2) unstable; urgency=medium

  * Rewriting copyright in machine-interpretable format.
  * Cleaned up copyright.
  * Fixing pathes and binary names in init script (Closes: #469146).

 -- Daniel Baumann <mail@daniel-baumann.ch>  Sat, 08 Mar 2008 08:48:00 +0100

open-vm-tools (2008.02.13-77928-1) unstable; urgency=low

  * Adding upstream version 2008.02.13-77928.

 -- Daniel Baumann <mail@daniel-baumann.ch>  Sun, 24 Feb 2008 20:41:00 +0100

open-vm-tools (2008.01.23-74039-2) unstable; urgency=low

  * Adding vcs fields in control.
  * Removing watch file.
  * Correcting wrong manpage section of module-assistant in
    README.Debian.
  * Correcting wrong filename of module-source tarball in README.Debian.
  * Updating formating of README.Debian.
  * Removing config.guess and config.sub from the debian diff.
  * Reverting config.guess and config.sub to upstream.
  * Adding vmware-guestd init script (Closes: #465276).

 -- Daniel Baumann <mail@daniel-baumann.ch>  Sun, 24 Feb 2008 20:20:00 +0100

open-vm-tools (2008.01.23-74039-1) unstable; urgency=low

  * New upstream release.
  * Fixing manpage section in README.Debian.
  * Bumping package to debhelper 6.
  * Bumping package to policy 3.7.3.
  * Also removing user/ in clean target of rules.

 -- Daniel Baumann <mail@daniel-baumann.ch>  Wed, 30 Jan 2008 15:24:00 +0100

open-vm-tools (2007.11.21-64693-2) unstable; urgency=low

  * Adding open-vm-source package for module source.
  * Upload to unstable.

 -- Daniel Baumann <mail@daniel-baumann.ch>  Mon, 26 Nov 2007 11:08:00 +0100

open-vm-tools (2007.11.21-64693-1) experimental; urgency=low

  * New upstream release.

 -- Daniel Baumann <mail@daniel-baumann.ch>  Mon, 26 Nov 2007 11:07:00 +0100

open-vm-tools (2007.09.04-56574-2) experimental; urgency=low

  * Moving package to contrib (Closes: #445439).
  * Limiting architectures to amd64 and i386 (Closes: #445374).

 -- Daniel Baumann <mail@daniel-baumann.ch>  Tue, 09 Oct 2007 10:05:00 +0200

open-vm-tools (2007.09.04-56574-1) experimental; urgency=low

  * Initial release (Closes: #441905).

 -- Daniel Baumann <mail@daniel-baumann.ch>  Sun, 09 Sep 2007 16:53:00 +0200<|MERGE_RESOLUTION|>--- conflicted
+++ resolved
@@ -1,10 +1,9 @@
-<<<<<<< HEAD
-open-vm-tools (2:10.3.5-6~bpo9+1) stretch-backports; urgency=medium
+open-vm-tools (2:10.3.10-1~bpo9+1) stretch-backports; urgency=medium
 
   * Rebuild for stretch-backports.
 
- -- Bernd Zeimetz <bzed@debian.org>  Tue, 26 Feb 2019 16:07:03 +0100
-=======
+ -- Bernd Zeimetz <bzed@debian.org>  Fri, 05 Apr 2019 23:17:10 +0200
+
 open-vm-tools (2:10.3.10-1) unstable; urgency=high
 
   * [122e511] Update upstream source from tag 'upstream/10.3.10'
@@ -106,7 +105,6 @@
     Signed-off-by: Christian Ehrhardt <christian.ehrhardt@canonical.com>
 
  -- Bernd Zeimetz <bzed@debian.org>  Mon, 04 Mar 2019 20:02:52 +0100
->>>>>>> 14bbb28c
 
 open-vm-tools (2:10.3.5-6) unstable; urgency=medium
 
