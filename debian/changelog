--- conflicted
+++ resolved
@@ -1,11 +1,10 @@
-<<<<<<< HEAD
-open-vm-tools (2:10.3.10-2~bpo10+1) buster-backports; urgency=medium
+open-vm-tools (2:11.0.0-1~bpo10+1) buster-backports; urgency=medium
 
   * Rebuild for buster-backports.
   * [d01f552] Updating gbp.conf for buster-backports.
 
- -- Bernd Zeimetz <bzed@debian.org>  Wed, 14 Aug 2019 23:24:49 +0200
-=======
+ -- Bernd Zeimetz <bzed@debian.org>  Sat, 05 Oct 2019 23:50:10 +0200
+
 open-vm-tools (2:11.0.0-1) unstable; urgency=medium
 
   [ goldstar611 ]
@@ -54,7 +53,6 @@
   * [ed11c19] A new lintian override
 
  -- Bernd Zeimetz <bzed@debian.org>  Tue, 03 Sep 2019 18:06:54 +0200
->>>>>>> 2553103f
 
 open-vm-tools (2:10.3.10-2) unstable; urgency=medium
 
