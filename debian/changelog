--- conflicted
+++ resolved
@@ -1,13 +1,12 @@
-<<<<<<< HEAD
-open-vm-tools (2:10.2.0-2~bpo8+1) jessie-backports-sloppy; urgency=high
+open-vm-tools (2:10.2.0-3~bpo8+1) jessie-backports-sloppy; urgency=high
 
   * Rebuild for jessie-backports-sloppy.
   * [ac9c6e5] Add gbp.conf
   * [cca5401] Revert "Stay with libssl1.0 for now."
     This reverts commit d50714b27e07a494be0d29fb81e0a48e7e38435d.
 
- -- Bernd Zeimetz <bzed@debian.org>  Mon, 29 Jan 2018 12:48:51 +0100
-=======
+ -- Bernd Zeimetz <bzed@debian.org>  Wed, 28 Mar 2018 18:02:22 +0200
+
 open-vm-tools (2:10.2.0-3) unstable; urgency=medium
 
   * [47e50a1] Fix debhelper dep for backports
@@ -15,7 +14,6 @@
     Thanks to Dariusz Gadomski (Closes: #889884)
 
  -- Bernd Zeimetz <bzed@debian.org>  Wed, 14 Feb 2018 17:22:52 +0100
->>>>>>> 4048ad70
 
 open-vm-tools (2:10.2.0-2) unstable; urgency=medium
 
