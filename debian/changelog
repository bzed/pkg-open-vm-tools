--- conflicted
+++ resolved
@@ -1,5 +1,4 @@
-<<<<<<< HEAD
-open-vm-tools (2:9.10.0-2476743-3~bpo70+1) wheezy-backports-sloppy; urgency=medium
+open-vm-tools (2:9.10.0-2476743-4~bpo70+1) wheezy-backports-sloppy; urgency=medium
 
   * Rebuild for wheezy-backports.
   * [683b294b] Add gbp.conf for backports.
@@ -7,14 +6,13 @@
   * [bdabb3e3] Let open-vm-tools-desktop depend on bpo systemd.
   * [dff2ad00] Add --disable-deploypkg as configure flags.
 
- -- Bernd Zeimetz <bzed@debian.org>  Tue, 28 Apr 2015 12:01:35 +0200
-=======
+ -- Bernd Zeimetz <bzed@debian.org>  Mon, 04 May 2015 17:16:25 +0200
+
 open-vm-tools (2:9.10.0-2476743-4) unstable; urgency=medium
 
   * [d7d898c4] Update package version in dkms file.
 
  -- Bernd Zeimetz <bzed@debian.org>  Mon, 04 May 2015 17:14:31 +0200
->>>>>>> dc5c4f27
 
 open-vm-tools (2:9.10.0-2476743-3) unstable; urgency=medium
 
