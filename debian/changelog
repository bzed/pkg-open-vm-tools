<<<<<<< HEAD
open-vm-tools (2:9.4.0-1280544-7~bpo70+1) wheezy-backports; urgency=medium

  * Rebuild for wheezy-backports.
  * Update gbp.conf for wheezy-backports.

 -- Bernd Zeimetz <bzed@debian.org>  Thu, 15 May 2014 20:03:30 +0200
=======
open-vm-tools (2:9.4.0-1280544-8) unstable; urgency=medium

  * [0ecb889e] Removing old transitional packages.
  * [5e039b52] Add missing Breaks/Replaces for file moves.
  * [9d01b21d] Fix vsock removal patch, add some missing ""
  * [2ae80665] Add e55039c_HGFS-Fix-Linux-client-symlinks patch again.
    Went missing during a merge conflict. Ouch.
  * [d7f7e40e] Fix vsock removal patch (avoid { foo;; })

 -- Bernd Zeimetz <bzed@debian.org>  Fri, 16 May 2014 00:33:35 +0200
>>>>>>> 7276edfa

open-vm-tools (2:9.4.0-1280544-7) unstable; urgency=medium

  * [9960cb11] Add gbp setting for merge info in changelog.
  * [645a5350] Remove old patch for the vsock module.
    Not necessary in the current version anymore.
    Thanks to Hilmar Preuße (Closes: #748202)
  * [4c8effb7] Fix patch to avoid building vmblock on kernel >= 3.0.
    No real difference, though, as we don't build kernel modules with
    configure.
  * [2cbfa96d] Refreshing patches.
  * [be59923b] Do not build vsock on kernels >= 3.9
    the vsock module was included in the upstream kernel.
  * [6d36f49e] Move .desktop file into the -desktop package.
  * [ef406f81] Move /lib/modules-load.d/open-vm-tools.conf to open-vm-tools-dkms.
    Thanks to Jim Barber (Closes: #748187)
  * [56742c8c] Revert "Use /run/VMwareDnD instead of /tmp/VMwareDnD."
    This reverts commit 49dc599d453ed40a1299b9a376755cdbb43e0da2.
  * [c6df2503] Patch pam.d/vmtoolsd to use common-auth/account.

 -- Bernd Zeimetz <bzed@debian.org>  Thu, 15 May 2014 20:02:26 +0200

open-vm-tools (2:9.4.0-1280544-6) unstable; urgency=medium

  [ Cédric Barboiron ]
  * [4e45e2e8] Hot apply udev rule for disk timeout
  * [527525fc] fix syntax-error-in-dep5-copyright
  * [5f6b2a47] fix malformed-override open-vm-toolbox
  * [5aabaf79] fix manpage-has-errors-from-man
  * [f867443c] fix executable-not-elf-or-script
    match unit file rights in systemd package
  * [f89024a1] fix file locations in copyright

  [ Bernd Zeimetz ]
  * [76dadf83] Add patch for CVE-2013-3237.
  * [fa7d4a63] Merge pull request #1 from yastupin/master
    procps, init script and doc
  * [115b8c49] Better permission handling.
    Especially for pam.d files and vmware-user-suid-wrapper.
  * [70fa10d1] Fix vmxnet initramfs-tools hook.
    Thanks to Norbert Lange
  * [9d3f3c9b] Move vmware-user-suid-wrapper into desktop package.
  * [49dc599d] Use /run/VMwareDnD instead of /tmp/VMwareDnD.
    /tmp/VMwareDnD might be existing already or evil users might try to
    trick us into doing bad things. Using known directories in /tmp is bad
    enough not to spend time to try to figure out if the code tries to work
    around possible attacks. Using a directory in /run is a much safer
    approach. Proper init scripts will be added at a later point.
  * [d9467cd9] Dropping lintian override files.
    Also fixing some lintian warnings.
  * [a7f7e5bd] Use libprocps-dev instead of libprocps0-dev.
  * [21214012] Use manpages-desktop as source folder for -desktop.

 -- Bernd Zeimetz <bzed@debian.org>  Tue, 13 May 2014 00:08:03 +0200

open-vm-tools (2:9.4.0-1280544-5) unstable; urgency=low

  * [31c30832] Revert "Enable building of vmci again."
    This reverts commit 0d55577cd3c262dbbc2bf79593d6f500f84c4170.
    Too fast upload, sorry. vmhgfs is indeed (still) broken with
    vmci.

 -- Bernd Zeimetz <bzed@debian.org>  Wed, 08 Jan 2014 20:28:33 +0100

open-vm-tools (2:9.4.0-1280544-4) unstable; urgency=low

  * [0d55577c] Enable building of vmci again.
    Also patch it to build with 3.12

 -- Bernd Zeimetz <bzed@debian.org>  Wed, 08 Jan 2014 19:41:01 +0100

open-vm-tools (2:9.4.0-1280544-3) unstable; urgency=low

  * [8b23a27d] Revert "Add /mnt/hgfs as hgfs mountpoint."
    Although the idea from the Ubuntu people to ship the mountpoint
    in the package is nice, lintian is rather unhappy about it.
    This reverts commit 1e7d8645e48f601e79eb5771e05272b367fa4eb1.
  * [46f99c30] Remove procps support for now.
    Unfortunately the procps package in unstable is rather broken, procps
    support will be enabled again when the new procps version managed to
    migrate to testing.

 -- Bernd Zeimetz <bzed@debian.org>  Wed, 08 Jan 2014 18:17:28 +0100

open-vm-tools (2:9.4.0-1280544-2) unstable; urgency=low

  * [242d45e4] Pick patch from upstream to build with gcc 4.8
  * [ed8f797f] Add script to pick patches from upstream.
  * [312be5d5] Snapshot changelog.
  * [c125af80] Use /updates/dkms/ as location for kernel modules.
    We don't want to mess with files shipped in kernel module packages.
  * [f63a890c] Bumping Standards-Version, no changes needed.
  * [1e7d8645] Add /mnt/hgfs as hgfs mountpoint.
  * [0bcabab3] Fix add_patch script.
  * [1d436969] Add some more patches to make dkms succeed on recent kernels.
    Also add dh_autoreconf as we modify configure.ac
  * [088450dd] Also apply the changs from upstream's 530ef7f for dkms.
    vmblock should be used via fuse now, vmsync is not needed anymore.
  * [cf44ff2f] Pick patch from upstream: Harden HostinfoOSData
  * [21ca2b74] Pick patch from upstream: building on kfreebsd.
  * [82123155] Use libprocps3-dev instead of libprocps0-dev.
  * [da76a5e9] Add patch to convert kuid_t/kgid_t to uid_t/gid_t.
    Building against kernel 3.12 should succeed now.
  * [91e91538] Pick another fix from upstream to make vmhgfs build on 3.12
  * [53ea11a4] Add Vcs Headers to debian/control.
  * [d19592cc] Revert "Use libprocps3-dev instead of libprocps0-dev."
    This reverts commit 821231554486ec7ff36cd36e89a6b0ef7c7a5552.
    Due to procps being completely broken in unstable.

 -- Bernd Zeimetz <bzed@debian.org>  Wed, 08 Jan 2014 16:00:44 +0100

open-vm-tools (2:9.4.0-1280544-1) unstable; urgency=low

  * [b85cd491] Taking over the maintenance of open-vm-tools. (Closes: #717381)
  * [ecccbddd] Adding watch file.
  * [12cfd169] Merge tag 'upstream/9.4.0-1280544'
    Upstream version 9.4.0-1280544
  * [7e93ef77] Refreshing patches.
  * [25fe744b] Adding CUSTOM_PROCPS_NAME/CFLAGS to dh_auto_configure call.
  * [4d1081bc] Importing patches from Ubuntu.
    As open-vm-tools should just do the right thing, we leave building
    vmsync enabled to make backporting easier.
    Thanks to Nate Muench <NowIWillDestroyAbydos@gmail.com>
  * [a0fae111] Copy upstream's dkms config for dh_dkms.
  * The new upstream release, together with the flags and new patches
    mentioned above, makes open-vm-tools build with Kernel 3.11.
    Thanks to: Jim Barber and Mihai Limbasan
    Closes: #729540

 -- Bernd Zeimetz <bzed@debian.org>  Tue, 07 Jan 2014 02:32:03 +0100

open-vm-tools (2:9.2.3-1031360-7) unstable; urgency=low

  * QA upload
  * Fix compilation with Linux 3.10. Thanks to Zack Weinberg for the patch! 
    (Closes: #717154)

 -- Moritz Mühlenhoff <muehlenhoff@univention.de>  Mon, 09 Sep 2013 05:19:44 +0200

open-vm-tools (2:9.2.3-1031360-6) unstable; urgency=low

  * Correcting syntax of file entries in copyright.
  * Adding section override for open-vm-tools-dkms.
  * Enforcing build with gcc 4.7 for the time being.
  * Orphaning package.

 -- Daniel Baumann <mail@daniel-baumann.ch>  Tue, 16 Jul 2013 10:18:50 +0200

open-vm-tools (2:9.2.3-1031360-5) experimental; urgency=low

  * Dropping obsolete sysvinit initscript start/stop numbers.

 -- Daniel Baumann <mail@daniel-baumann.ch>  Tue, 11 Jun 2013 17:52:08 +0200

open-vm-tools (2:9.2.3-1031360-4) experimental; urgency=low

  * Dropping kfreebsd from architecture list, it has never built and
    nobody seems willing to make it work (neither upstream, porters, nor
    users).

 -- Daniel Baumann <mail@daniel-baumann.ch>  Thu, 06 Jun 2013 13:10:41 +0200

open-vm-tools (2:9.2.3-1031360-3) experimental; urgency=low

  * Adding initial systemd service file from fedora.
  * Skipping vmsync kernel module for the time being until it has been
    fixed for the debian specific change introduced in linux 3.8.11-1 that
    broke it (Closes: #707208).

 -- Daniel Baumann <mail@daniel-baumann.ch>  Fri, 31 May 2013 12:01:52 +0200

open-vm-tools (2:9.2.3-1031360-2) experimental; urgency=low

  * Renaming debian-specific open-vm-toolbox package to open-vm-tools-
    desktop for consistency with upstream.
  * Revamping package descriptions.
  * Renaming open-vm-dkms to open-vm-tools-dkms for consistent package
    namespace.

 -- Daniel Baumann <mail@daniel-baumann.ch>  Thu, 23 May 2013 19:13:26 +0200

open-vm-tools (2:9.2.3-1031360-1) experimental; urgency=low

  * Merging upstream version 9.2.3-1031360.
  * Removing procps.patch, not needed anymore.
  * Renumbering patches.

 -- Daniel Baumann <mail@daniel-baumann.ch>  Sun, 05 May 2013 09:58:58 +0200

open-vm-tools (2:9.2.2-893683-8) experimental; urgency=low

  * Adding patch from Mathias Krause <minipli@googlemail.com> to fix
    kernel stack memory leack in vsock module [CVE-2013-3237] (Closes:
    #706557).

 -- Daniel Baumann <mail@daniel-baumann.ch>  Wed, 01 May 2013 17:11:01 +0200

open-vm-tools (2:9.2.2-893683-7) experimental; urgency=low

  * Removing purely cosmetical 'sleep 1' leftover in initscript (Closes:
    #686200).

 -- Daniel Baumann <mail@daniel-baumann.ch>  Sun, 31 Mar 2013 20:57:51 +0200

open-vm-tools (2:9.2.2-893683-6) unstable; urgency=low

  * Removing all references to my old email address.

 -- Daniel Baumann <mail@daniel-baumann.ch>  Sun, 10 Mar 2013 21:16:35 +0100

open-vm-tools (2:9.2.2-893683-5) unstable; urgency=low

  * Updating to standards version 3.9.4.
  * Shortening build-depends on procps again.
  * Updating year in copyright file.
  * Prefixing patches with 4 digits for consistency.
  * Tightening diff headers in patches.
  * Adding dpkg-source local-options to abort on upstream changes.
  * Dropping dpkg-source compression levels.

 -- Daniel Baumann <mail@daniel-baumann.ch>  Sun, 27 Jan 2013 11:28:37 +0100

open-vm-tools (2:9.2.2-893683-4) unstable; urgency=low

  * Removing init order to network also on start (Closes: #695845).

 -- Daniel Baumann <mail@daniel-baumann.ch>  Sun, 16 Dec 2012 19:42:26 +0100

open-vm-tools (2:9.2.2-893683-3) unstable; urgency=low

  * Correcting daemon name in stop section of the initscript (Closes:
    #696056).

 -- Daniel Baumann <mail@daniel-baumann.ch>  Sun, 16 Dec 2012 13:55:05 +0100

open-vm-tools (2:9.2.2-893683-2) unstable; urgency=low

  * Removing init order to network (Closes: #695845).
  * Correcting version number (Closes: #695912).
  * Don't check for vm on stop in initscript (Closes: #695993).

 -- Daniel Baumann <mail@daniel-baumann.ch>  Sat, 15 Dec 2012 14:38:30 +0100

open-vm-tools (2:9.2.2-893683-1) unstable; urgency=low

  [ Daniel Baumann ]
  * Switching to xz compression again for jessie.
  * Loading modules through kmod instead of initscript again for jessie.
  * Adding sleep during restart in initscript again for jessie.
  * Removing old dpkg trigger for update-initramfs again for jessie.
  * Updating of GPL boilerplate in copyright file again for jessie.
  * Adding bugnumber to previous changelog entries regarding wheezy
    unblocks.
  * Merging upstream version 9.2.2-893683.
  * Adding remote_fs dependency in initscript (Closes: #695845).

  [ Bernd Zeimetz ]
  * Handling binNMU/nmu/backports version numbers in rules.

  [ Daniel Baumann ]
  * Using suggested start-stop-daemon handling in initscript from Bernd
    Zeimetz <bernd@bzed.de> (Closes: #686200).
  * Adding changelog for 8.8.0+2012.05.21-724730-1+nmu1 (Closes: #687205).
  * Correcting architecture fields in control.
  * Keeping vmware-user-suid-wrapper completely in vmware-tools rather
    than partially in vmware-toolbox (Closes: #686202).

 -- Daniel Baumann <mail@daniel-baumann.ch>  Thu, 13 Dec 2012 14:08:53 +0100

open-vm-tools (2:8.8.0+2012.05.21-724730-4) unstable; urgency=low

  * Reverting switch to xz compression to ease wheezy unblock (#683299).
  * Reverting to load modules through kmod instead of initscript to ease
    wheezy unblock (#683299).
  * Reverting added sleep during restart in initscript to ease wheezy
    unblock (#683299).
  * Reverting removing old dpkg trigger for update-initramfs to ease
    wheezy unblock (#683299).
  * Reverting update of GPL boilerplate in copyright file to ease wheezy
    unblock (#683299).

 -- Daniel Baumann <mail@daniel-baumann.ch>  Thu, 02 Aug 2012 21:32:52 +0200

open-vm-tools (2:8.8.0+2012.05.21-724730-3) unstable; urgency=low

  [ Thijs Kinkhorst ]
  * Updating dkms.conf to make modules build again, thanks to H.A.J.
    Koster (Closes: #679886).

 -- Daniel Baumann <mail@daniel-baumann.ch>  Mon, 16 Jul 2012 22:06:58 +0200

open-vm-tools (2:8.8.0+2012.05.21-724730-2) unstable; urgency=low

  * Switching to xz compression.
  * Loading modules through kmod instead of initscript.
  * Adding sleep during restart in initscript.
  * Removing old dpkg trigger for update-initramfs.
  * Updating GPL boilerplate in copyright file.
  * Calling dh_dkms with version argument (Closes: #677503).

 -- Daniel Baumann <mail@daniel-baumann.ch>  Sat, 30 Jun 2012 04:55:23 +0200

open-vm-tools (2:8.8.0+2012.05.21-724730-1+nmu1) testing-proposed-updates; urgency=low

  [ Bernd Zeimetz ]
  * Non-maintainer upload to ensure open-vm-tools will
    be shipped with Wheezy.
  * Ensure upgrades to not fail due to the broken init script
    (Closes: #686200)
    - Fix open-vm-tools init script to stop vmtoolsd properly.
    - Handle upgrades from a version with broken init script.
      Try to stop again, just in case. Ignore errors as we don't know
      how successful the old buggy script was.
  * Remove the duplicate vmware-suid-wrapper from open-vm-toolbox.
    The better way would be to ship it in open-vm-toolbox instead of
    open-vm-tools, but to avoid moving config files from one package
    into another we will keep it this way for Wheezy. Partly addresses
    #686202.
  * Handle binNMU/nmu/backports/... version numbers.
    The old way to parse the version string from debian/changelog fails
    on binNMU/nmu/security/... version numbers. Fixing this.
    (Closes: #686582)

  [ Daniel Baumann ]
  * Updating GPL boilerplate in copyright file.
  * Calling dh_dkms with version argument (Closes: #677503).

  [ Thijs Kinkhorst ]
  * Updating dkms.conf to make modules build again,
    thanks to H.A.J. Koster (Closes: #679886).

 -- Bernd Zeimetz <bzed@debian.org>  Sun, 19 Aug 2012 22:20:10 +0200

open-vm-tools (2:8.8.0+2012.05.21-724730-1) unstable; urgency=low

  * Merging upstream version 8.8.0+2012.05.21-724730.

 -- Daniel Baumann <mail@daniel-baumann.ch>  Thu, 14 Jun 2012 12:05:11 +0200

open-vm-tools (2:8.8.0+2012.03.13-651368-1) unstable; urgency=low

  [ Michael Dorrington ]
  * Changed Build-Depends to libprocps0-dev to fix libproc-dev removal
    (Closes: #659595).

  [ Daniel Baumann ]
  * Merging upstream version 8.8.0+2012.03.13-651368:
    - compatible with linux 3.2 and 3.3 (Closes: #656618).
  * Updating to debhelper version 9.
  * Updating to standards version 3.9.3.
  * Updating copyright file machine-readable format version 1.0.
  * Building with debhelper dkms support (Closes: #651779, #654249).
  * Updating procps patch for newest procps library name.
  * Building without multiarch paths for now.

 -- Daniel Baumann <daniel.baumann@progress-linux.org>  Tue, 20 Mar 2012 07:52:18 +0100

open-vm-tools (2:8.8.0+2011.12.20-562307-1) unstable; urgency=low

  * Merging upstream version 8.8.0+2011.12.20-562307.
  * Adding patch to correct typo in upstreams dkms configuration
    (Closes: #651778).

 -- Daniel Baumann <mail@daniel-baumann.ch>  Mon, 26 Dec 2011 11:27:02 +0100

open-vm-tools (2:8.8.0+2011.11.20-535097-1) unstable; urgency=low

  * Merging upstream version 8.8.0+2011.11.20-535097.
  * Adding patch to update build-system for procps-ng.

 -- Daniel Baumann <mail@daniel-baumann.ch>  Mon, 28 Nov 2011 18:33:58 +0100

open-vm-tools (2:8.8.0+2011.10.26-514583-1) unstable; urgency=low

  * Merging upstream version 8.8.0+2011.10.26-514583.
  * Correcting typo in example fstab line of vmhgfs manpage.

 -- Daniel Baumann <mail@daniel-baumann.ch>  Tue, 01 Nov 2011 21:44:24 +0100

open-vm-tools (2:8.8.0+2011.09.23-491607-3) unstable; urgency=low

  * Sorting overrides in rules alphabetically.
  * Compacting copyright file.
  * Adding udev rule to set timeout for vmware scsi devices (Closes:
    #609001).

 -- Daniel Baumann <mail@daniel-baumann.ch>  Sun, 30 Oct 2011 21:26:00 +0100

open-vm-tools (2:8.8.0+2011.09.23-491607-2) unstable; urgency=low

  * Adding doxygen to build-depends for api documentation.
  * Adding libcunit1-dev to build-depends for test suites.
  * Adding dmks package again, it had to be dropped right before the
    squeeze release (Closes: #632220).
  * Removing open-vm-source in favour of open-vm-dkms (Closes: #518014).
  * Minimizing rules file.
  * Adding open-vm-tools-dev package, containing only the api
    documentation for now.
  * Moving package back to main as it is in the same category as
    xserver-xorg-video-vmware where it was in the first place.

 -- Daniel Baumann <mail@daniel-baumann.ch>  Sun, 09 Oct 2011 23:07:34 +0200

open-vm-tools (2:8.8.0+2011.09.23-491607-1) unstable; urgency=low

  * Marking binary architecture-dependend packages as linux and kfreebsd
    only.
  * Removing legacy symlink for vmware-user desktop file in vmware-
    toolbox (Closes: #639811).
  * Merging upstream version 8.8.0+2011.09.23-491607:
    - works with binutils-gold (Closes: #556756).
  * Removing liburiparser-dev from build-depends as upstream dropped
    unity support.
  * Building with libproc-dev on amd64 again.
  * Dropping disabling of dnet support (Closes: #639767).

 -- Daniel Baumann <mail@daniel-baumann.ch>  Sun, 09 Oct 2011 18:01:42 +0200

open-vm-tools (2:8.4.2+2011.08.21-471295-1) unstable; urgency=low

  * Merging upstream version 8.4.2+2011.08.21-471295 (Closes: #608823):
    - building against newer libnotify (Closes: #636344).
    - works with current kernels (Closes: #614292, #617536, #629980).
  * Updating maintainer and uploaders fields.
  * Removing vcs fields.
  * Removing references to my old email address.
  * Updating years in copyright file.
  * Updating to standards version 3.9.2.
  * Updating to debhelper version 8.
  * Switching to source format 3.0 (quilt).
  * Removing manual chrpath setting.
  * Removing exclusion from plugins from debhelper shlibs.
  * Rediffing kvers.patch.
  * Updating packaging for new upstream version.

 -- Daniel Baumann <mail@daniel-baumann.ch>  Sun, 28 Aug 2011 16:10:21 +0200

open-vm-tools (1:8.4.2-261024-1) unstable; urgency=low

  * Merging upstream version 8.4.2-261024.
  * Re-enabling vmmemctl (Closes: #606327).
  * Re-enabling pvscsi.
  * Re-enabling vmxnet3.
  * Rediffing kvers.patch.
  * Updating modules to standards version 3.9.1.
  * Removing dkms package, doesn't work with 8.4.2 yet.
  * Excluding plugins from shlibdeps.
  * Setting rpath for plugins.

 -- Daniel Baumann <mail@daniel-baumann.ch>  Wed, 15 Dec 2010 01:08:45 +0100

open-vm-tools (2010.06.16-268169-3) unstable; urgency=low

  * Updating local Makefile to inject symvers files to fix vmhgfs and
    vsock modules, thanks to Joe Gooch <mrwizard@k12system.com> (Closes:
    #579721).
  * Updating standards version to 3.9.1.

 -- Daniel Baumann <mail@daniel-baumann.ch>  Sat, 14 Aug 2010 12:59:39 +0200

open-vm-tools (2010.06.16-268169-2) unstable; urgency=low

  * Removing vmmemctl fom initscript (Closes: #588356).

 -- Daniel Baumann <mail@daniel-baumann.ch>  Fri, 09 Jul 2010 13:19:42 +0200

open-vm-tools (2010.06.16-268169-1) unstable; urgency=low

  * Merging upstream version 2010.06.16-268169.
  * Updating standards version to 3.9.0.
  * Updating README.source.
  * Rediffing kvers.patch.
  * Dropping procps.patch, not required anymore.
  * Updating packaging for upstreams vmmemctl module removal.

 -- Daniel Baumann <mail@daniel-baumann.ch>  Sat, 03 Jul 2010 21:34:25 +0200

open-vm-tools (2010.04.25-253928-2) unstable; urgency=low

  * Dropping la files.
  * Updating rules for pvscsi removal (Closes: #581160).

 -- Daniel Baumann <mail@daniel-baumann.ch>  Tue, 11 May 2010 20:10:45 +0200

open-vm-tools (2010.04.25-253928-1) unstable; urgency=low

  * Merging upstream version 2010.04.25-253928.
  * Updating packaging for upstreams pvscsi module removal.
  * Removing remote_fs from initscript again (Closes: #577163).
  * Updating lintian overrides for open-vm-tools.

 -- Daniel Baumann <mail@daniel-baumann.ch>  Thu, 29 Apr 2010 22:01:51 +0200

open-vm-tools (2010.03.20-243334-4) unstable; urgency=low

  * Updating date and version in manpage headers.
  * Adding manpage for vmxnet3.
  * Adding manpage for vmci.
  * Fixing spelling typo in vmsync manpage.
  * Adding manpage for vmsock.
  * Update formating of newly added manpages.
  * Adding vmware-toolbox-cmd manpage.
  * Adding guestlib manpage.
  * Adding libvmtools manpage.
  * Renaming guestlib manpage to libguestlib.
  * Including vmware-toolbox-cmd manpage in open-vm-tools package.
  * Updating initscript start/stop declarations (Closes: #576843,
    #577163).

 -- Daniel Baumann <mail@daniel-baumann.ch>  Wed, 14 Apr 2010 18:59:32 +0200

open-vm-tools (2010.03.20-243334-3) unstable; urgency=low

  * Adding misc depends.
  * Running open-vm-dkms postinst script with set -e.
  * Adding remote_fs to init depends.
  * Avoid including license files in open-vm-dkms.
  * Marking makefiles in open-vm-dkms executable to please lintian.
  * Adding make to open-vm-dkms depends.
  * Also stopping in runlevel 1.

 -- Daniel Baumann <mail@daniel-baumann.ch>  Tue, 06 Apr 2010 22:42:58 +0200

open-vm-tools (2010.03.20-243334-2) unstable; urgency=low

  * Addding dkms support based on the work of Evan Broder
    <broder@mit.edu> on the ubuntu package (Closes: #516251).

 -- Daniel Baumann <mail@daniel-baumann.ch>  Sat, 27 Mar 2010 17:09:36 +0100

open-vm-tools (2010.03.20-243334-1) unstable; urgency=low

  * Simplyfing initramfs triggers (Closes: #516355).
  * Merging upstream version 2010.03.20-243334.
  * Moving local Makefile to subdirectory.
  * Adding build-depends to libfuse-dev.

 -- Daniel Baumann <mail@daniel-baumann.ch>  Sat, 27 Mar 2010 11:01:55 +0100

open-vm-tools (2010.02.23-236320-1) unstable; urgency=low

  * Updating to standards 3.8.4.
  * Merging upstream version 2010.02.23-236320.

 -- Daniel Baumann <mail@daniel-baumann.ch>  Sat, 27 Feb 2010 16:34:11 +0100

open-vm-tools (2010.01.19-226760-1) unstable; urgency=low

  * Updating year in copyright file.
  * Merging upstream version 2010.01.19-226760.
  * Correcting plugins handling (Closes: #564069).
  * Updating packaging for upstreams vmxnet3 module removal.
  * Updating packaging for upstreams test plugin removal.

 -- Daniel Baumann <mail@daniel-baumann.ch>  Sun, 24 Jan 2010 09:55:47 +0100

open-vm-tools (2009.12.16-217847-1) unstable; urgency=low

  * Adding explicit debian source version 1.0 until switch to 3.0.
  * Merging upstream version 2009.12.16-217847.
  * Rediffing kvers.patch.
  * Rediffing procps.patch.

 -- Daniel Baumann <mail@daniel-baumann.ch>  Sun, 20 Dec 2009 13:36:35 +0100

open-vm-tools (2009.11.16-210370-1) unstable; urgency=low

  * Merging upstream version 2009.11.16-210370.
  * Moving vmusr plugins from open-vm-tools to open-vm-toolbox (Closes:
    #539282, #557215).
  * Correcting plugin location (Closes: #545222, #549044).
  * Dropping la files (Closes: #551626).
  * Adding open-vm-toolbox lintian overrides.
  * Removing test plugin.
  * Removing unused plugin symlinks.

 -- Daniel Baumann <mail@daniel-baumann.ch>  Sun, 06 Dec 2009 07:45:05 +0100

open-vm-tools (2009.10.15-201664-1) unstable; urgency=low

  * Merging upstream version 2009.10.15-201664.

 -- Daniel Baumann <mail@daniel-baumann.ch>  Sun, 18 Oct 2009 12:28:19 +0200

open-vm-tools (2009.09.18-193784-1) unstable; urgency=low

  * Adding maintainer homepage field in control.
  * Adding README.source.
  * Updating, sorting and wrapping depends.
  * Merging upstream version 2009.09.18-193784.
  * Moving maintainer homepage from control to copyright.
  * Updating README.source.

 -- Daniel Baumann <mail@daniel-baumann.ch>  Sun, 04 Oct 2009 08:18:40 +0200

open-vm-tools (2009.08.24-187411-1) unstable; urgency=low

  * Merging upstream version 2009.08.24-187411.
  * Updating maintainer field.
  * Updating vcs fields.
  * Updating package to standards version 3.8.3.

 -- Daniel Baumann <mail@daniel-baumann.ch>  Tue, 25 Aug 2009 10:35:29 +0200

open-vm-tools (2009.07.22-179896-2) unstable; urgency=low

  * Temporarily building without dumbnet, the recently uploaded
    new dumbnet upstream version broke down (Closes: #539006).
  * Using more common name to store local debian additions.

 -- Daniel Baumann <mail@daniel-baumann.ch>  Thu, 30 Jul 2009 12:56:49 +0200

open-vm-tools (2009.07.22-179896-1) unstable; urgency=low

  * Merging upstream version 2009.07.22-179896.

 -- Daniel Baumann <mail@daniel-baumann.ch>  Mon, 27 Jul 2009 11:46:49 +0200

open-vm-tools (2009.06.18-172495-3) unstable; urgency=medium

  * Adding libnotify-dev to build-depends.
  * Adding symlinks for plugins.
  * Updating vmtoolsd call in init script.
  * Adding missing files to module source, thanks to Brian Kroth
    <bpkroth@gmail.com> (Closes: #525816, #531936, #532293).
  * Building binary modules with neither module-assistant nor kernel-
    package is not supported by upstream (Closes: #518014).
  * Cleaning up module source by removing unecessary files.

 -- Daniel Baumann <mail@daniel-baumann.ch>  Sun, 19 Jul 2009 11:40:57 +0200

open-vm-tools (2009.06.18-172495-2) unstable; urgency=low

  * Correcting typo in rules for setting configure flags on amd64
    (Closes: #531414).

 -- Daniel Baumann <mail@daniel-baumann.ch>  Thu, 16 Jul 2009 23:10:27 +0200

open-vm-tools (2009.06.18-172495-1) unstable; urgency=low

  * Merging upstream version 2009.06.18-172495.
  * Updating to standards 3.8.2.
  * Updating year in copyright file.
  * Correcting vcs fields in modules control file.

 -- Daniel Baumann <mail@daniel-baumann.ch>  Wed, 01 Jul 2009 11:52:35 -0300

open-vm-tools (2009.05.22-167859-3) unstable; urgency=low

  * Building without procps on amd64 as a temporary workaround (Closes:
    #531429).

 -- Daniel Baumann <mail@daniel-baumann.ch>  Mon, 01 Jun 2009 17:13:07 +0200

open-vm-tools (2009.05.22-167859-2) unstable; urgency=low

  * Adding procps to build-depends (Closes: #531414).
  * Adding patch for configure to not hardcode procps version.

 -- Daniel Baumann <mail@daniel-baumann.ch>  Mon, 01 Jun 2009 12:53:51 +0200

open-vm-tools (2009.05.22-167859-1) unstable; urgency=low

  * Merging upstream version 2009.05.22-167859.

 -- Daniel Baumann <mail@daniel-baumann.ch>  Sat, 30 May 2009 09:48:43 +0200

open-vm-tools (2009.04.23-162451-1) unstable; urgency=low

  * Merging upstream version 2009.04.23-162451.
  * Removing vmware-guestd manpage, dropped by upstream and not included
    anymore.
  * Using correct rfc-2822 date formats in changelog.

 -- Daniel Baumann <mail@daniel-baumann.ch>  Tue, 19 May 2009 19:21:31 +0200

open-vm-tools (2009.03.18-154848-2) unstable; urgency=low

  * Correcting patch system depends (Closes: #520493).

 -- Daniel Baumann <mail@daniel-baumann.ch>  Fri, 20 Mar 2009 10:19:00 +0100

open-vm-tools (2009.03.18-154848-1) unstable; urgency=low

  * Updating section of debug packages.
  * Merging upstream version 2009.03.18-154848.
  * Updating debian files to match vmware-guestd to vmtoolsd migration.
  * Using quilt rather than dpatch.
  * Renaming debian manpages subdirectory for consistency reasons.
  * Updating standards to 3.8.1.
  * Manually handling modprobe file rename from lenny to squeeze
    (Closes: #519935).

 -- Daniel Baumann <mail@daniel-baumann.ch>  Thu, 19 Mar 2009 09:35:00 +0100

open-vm-tools (2009.02.18-148847-3) unstable; urgency=medium

  * Updating kvers.dpatch.

 -- Daniel Baumann <mail@daniel-baumann.ch>  Wed, 18 Mar 2009 23:16:06 +0100

open-vm-tools (2009.02.18-148847-2) unstable; urgency=low

  * Using debhelper to install vmxnet modprobe file.

 -- Daniel Baumann <mail@daniel-baumann.ch>  Sun, 08 Mar 2009 16:03:00 +0100

open-vm-tools (2009.02.18-148847-1) unstable; urgency=low

  * Merging upstream version 2009.02.18-148847.
  * Enabling unity support, uriparser 0.7 is finally available.
  * Adding libgtkmm-2.4-dev to build-depends.

 -- Daniel Baumann <mail@daniel-baumann.ch>  Fri, 20 Feb 2009 09:03:00 +0100

open-vm-tools (2009.01.21-142982-2) unstable; urgency=medium

  * Always prefering vmxnet over pcnet32 through modprobe and initramfs
    configuration (Closes: #502365).

 -- Daniel Baumann <mail@daniel-baumann.ch>  Wed, 04 Feb 2009 11:28:00 +0100

open-vm-tools (2009.01.21-142982-1) unstable; urgency=low

  * Merging upstream version 2009.01.21-142982.

 -- Daniel Baumann <mail@daniel-baumann.ch>  Sat, 24 Jan 2009 04:45:00 +0100

open-vm-tools (2008.12.23-137496-1) unstable; urgency=low

  * Merging upstream version 2008.12.23-137496.
  * Also unload vmxnet module in initscript when starting as a workaround of
    having vmxnet already loaded at initramfs stage. Thanks to Russ Allbery
    <rra@debian.org> (Closes: #510935).

 -- Daniel Baumann <mail@daniel-baumann.ch>  Fri, 09 Jan 2009 12:13:00 -0500

open-vm-tools (2008.11.18-130226-1) unstable; urgency=low

  * Replacing obsolete dh_clean -k with dh_prep.
  * Merging upstream version 2008.11.18-130226.
  * Updating debian directory for addition of pvscsi and vmxnet3 modules.

 -- Daniel Baumann <mail@daniel-baumann.ch>  Thu, 20 Nov 2008 21:56:00 +0100

open-vm-tools (2008.10.10-123053-2) unstable; urgency=medium

  * Correcting typo in dh_installinit call.
  * Downgrading depends on module-assistant to recommends.

 -- Daniel Baumann <mail@daniel-baumann.ch>  Thu, 23 Oct 2008 15:32:00 +0200

open-vm-tools (2008.10.10-123053-1) unstable; urgency=low

  * Using patch-stamp rather than patch in rules file.
  * Merging upstream version 2008.10.10-123053.
  * Updating kvers.dpatch.

 -- Daniel Baumann <mail@daniel-baumann.ch>  Thu, 16 Oct 2008 19:05:00 +0200

open-vm-tools (2008.09.03-114782-2) unstable; urgency=low

  * Updating kvers.dpatch (Closes: #498620).
  * Updating initscript to correctly handle vmxnet (Closes: #479090, #488810).

 -- Daniel Baumann <mail@daniel-baumann.ch>  Sun, 14 Sep 2008 14:30:00 +0200

open-vm-tools (2008.09.03-114782-1) unstable; urgency=low

  * Merging upstream version 2008.09.03-114782.
  * Updating rules to new location of the config.guess and config.sub files.
  * Updating vcs fields in control file.

 -- Daniel Baumann <mail@daniel-baumann.ch>  Tue, 09 Sep 2008 22:06:00 +0200

open-vm-tools (2008.08.08-109361-1) unstable; urgency=low

  * Removing destdir.dpatch, not needed anymore.
  * Adjusting rules to upstream changes with respect to the pixmap files.
  * Disabling unity, uiparser is too old (see #493073).
  * Adding build-depends to liburiparser-dev for new unity feature.
  * Adding build-depends to libxss-dev for new unity feature.
  * Updating to add new vmci and vsock modules.
  * Merging upstream version 2008.08.08-109361.

 -- Daniel Baumann <mail@daniel-baumann.ch>  Mon, 11 Aug 2008 15:56:00 +0200

open-vm-tools (2008.07.01-102166-3) unstable; urgency=medium

  * Replacing /lib64 with /lib in /etc/pam.d/vmware-guestd-x64.
  * Fixing FTBFS on amd64 by renaming /etc/pam.d/vmware-guestd-x64 to
    /etc/pam.d/vmware-guestd.

 -- Daniel Baumann <mail@daniel-baumann.ch>  Thu, 10 Jul 2008 23:24:00 +0200

open-vm-tools (2008.07.01-102166-2) unstable; urgency=medium

  * Adding manpages.
  * Stop removing setuid from /sbin/mount.vmhgfs.
  * Extending vmxnet_needed() in initscript to also check for availability of
    vmxnet.ko for the running kernel, otherwise don't attempt to load vmxnet
    (Closes: #488810).
  * Adding suggests to xdg-utils in open-vm-toolbox.
  * Using modprobe -r rather than rmmod in initscript.
  * Starting initscript at position 20, which is before networking comes up
    (Closes: #479090).
  * Adding vmware-user symlink to xdg autostart.
  * Adding symlink from mount.vmhgfs to old vmware-hgfsmounter name.
  * Removing executable bit for /etc/pam.d/vmware-guestd file.

 -- Daniel Baumann <mail@daniel-baumann.ch>  Fri, 04 Jul 2008 09:59:00 +0200

open-vm-tools (2008.07.01-102166-1) unstable; urgency=low

  * Merging upstream version 2008.07.01-102166.

 -- Daniel Baumann <mail@daniel-baumann.ch>  Thu, 03 Jul 2008 13:01:00 +0200

open-vm-tools (2008.06.20-100027-1) unstable; urgency=low

  * Dropping autobuild patch in favour for upstreams new --without-
    kernel-modules configure switch.
  * Merging upstream version 2008.06.20-100027.

 -- Daniel Baumann <mail@daniel-baumann.ch>  Tue, 01 Jul 2008 22:22:00 +0200

open-vm-tools (2008.06.03-96374-2) unstable; urgency=medium

  * Adding debug package.
  * Splitting open-vm-tools into open-vm-tools (CLI tools) and open-vm-
    toolbox (GUI tools) (Closes: #467042).

 -- Daniel Baumann <mail@daniel-baumann.ch>  Fri, 20 Jun 2008 14:51:00 +0200

open-vm-tools (2008.06.03-96374-1) unstable; urgency=medium

  * Updating rules file for upstream version 2008.06.03-96374.
  * Adding patch to make build-system respect  again.
  * Adding xauth to recommends of open-vm-tools (Closes: #487088).
  * Adding patch to avoid building kernel modules in this new upstream version.
  * Merging upstream version 2008.06.03-96374 (Closes: #484242).
  * Updating to standards 3.8.0.

 -- Daniel Baumann <mail@daniel-baumann.ch>  Fri, 20 Jun 2008 14:12:00 +0200

open-vm-tools (2008.05.15-93241-2) unstable; urgency=medium

  * Updating location of vmware-checkvm in init script (Closes: #483056).
  * Correcting typo in mount.vmhgfs symlink (Closes: #474694).

 -- Daniel Baumann <mail@daniel-baumann.ch>  Tue, 27 May 2008 07:29:00 +0200

open-vm-tools (2008.05.15-93241-1) unstable; urgency=medium

  * Moving mount.vmhgfs from /usr/sbin to /sbin, thanks to Lea Wiemann
    <lewiemann@gmail.com> (Closes: #474694).
  * Also loading and unloading vmsync module in init script, thanks to
    Lea Wiemann <lewiemann@gmail.com> (Closes: #481001).
  * Moving vmware-checkvm from /usr/sbin to /usr/bin, thanks to Lea
    Wiemann <lewiemann@gmail.com> (Closes: #481004).
  * Using lintian debhelper to install lintian overrides.
  * Correcting manpage section of module-assistant in README.Debian.
  * Removing debian todo file.
  * Merging upstream version 2008.05.15-93241.

 -- Daniel Baumann <mail@daniel-baumann.ch>  Wed, 21 May 2008 09:15:00 +0200

open-vm-tools (2008.05.02-90473-1) unstable; urgency=low

  * Adding libicu-dev to build-depends.
  * Merging upstream version 2008.05.02-90473.

 -- Daniel Baumann <mail@daniel-baumann.ch>  Sat, 03 May 2008 09:44:00 +0200

open-vm-tools (2008.04.14-87182-1) unstable; urgency=medium

  * Correcting wrong email address in changelog file.
  * Including vmware support scripts (Closes: #469160).
  * Correcting symlink for vmware-hgfsmounter (Closes: #474694).
  * Updating rules to cover new component xferlogs.
  * Adding libdumbnet-dev to build-depends.
  * Adding libproc-dev to build-depends.
  * Merging upstream version 2008.04.14-87182.
  * Adding open-vm-source to open-vm-tools recommends (Closes: #471784).
  * Adding zerofree to open-vm-tools suggests, thanks to Thibaut Paumard
    <paumard@users.sourceforge.net> (Closes: #472799).
  * Updating vcs fields in control.
  * Updating package to debhelper 7.

 -- Daniel Baumann <mail@daniel-baumann.ch>  Sat, 26 Apr 2008 13:40:00 +0200

open-vm-tools (2008.02.13-77928-2) unstable; urgency=medium

  * Rewriting copyright in machine-interpretable format.
  * Cleaned up copyright.
  * Fixing pathes and binary names in init script (Closes: #469146).

 -- Daniel Baumann <mail@daniel-baumann.ch>  Sat, 08 Mar 2008 08:48:00 +0100

open-vm-tools (2008.02.13-77928-1) unstable; urgency=low

  * Adding upstream version 2008.02.13-77928.

 -- Daniel Baumann <mail@daniel-baumann.ch>  Sun, 24 Feb 2008 20:41:00 +0100

open-vm-tools (2008.01.23-74039-2) unstable; urgency=low

  * Adding vcs fields in control.
  * Removing watch file.
  * Correcting wrong manpage section of module-assistant in
    README.Debian.
  * Correcting wrong filename of module-source tarball in README.Debian.
  * Updating formating of README.Debian.
  * Removing config.guess and config.sub from the debian diff.
  * Reverting config.guess and config.sub to upstream.
  * Adding vmware-guestd init script (Closes: #465276).

 -- Daniel Baumann <mail@daniel-baumann.ch>  Sun, 24 Feb 2008 20:20:00 +0100

open-vm-tools (2008.01.23-74039-1) unstable; urgency=low

  * New upstream release.
  * Fixing manpage section in README.Debian.
  * Bumping package to debhelper 6.
  * Bumping package to policy 3.7.3.
  * Also removing user/ in clean target of rules.

 -- Daniel Baumann <mail@daniel-baumann.ch>  Wed, 30 Jan 2008 15:24:00 +0100

open-vm-tools (2007.11.21-64693-2) unstable; urgency=low

  * Adding open-vm-source package for module source.
  * Upload to unstable.

 -- Daniel Baumann <mail@daniel-baumann.ch>  Mon, 26 Nov 2007 11:08:00 +0100

open-vm-tools (2007.11.21-64693-1) experimental; urgency=low

  * New upstream release.

 -- Daniel Baumann <mail@daniel-baumann.ch>  Mon, 26 Nov 2007 11:07:00 +0100

open-vm-tools (2007.09.04-56574-2) experimental; urgency=low

  * Moving package to contrib (Closes: #445439).
  * Limiting architectures to amd64 and i386 (Closes: #445374).

 -- Daniel Baumann <mail@daniel-baumann.ch>  Tue, 09 Oct 2007 10:05:00 +0200

open-vm-tools (2007.09.04-56574-1) experimental; urgency=low

  * Initial release (Closes: #441905).

 -- Daniel Baumann <mail@daniel-baumann.ch>  Sun, 09 Sep 2007 16:53:00 +0200<|MERGE_RESOLUTION|>--- conflicted
+++ resolved
@@ -1,11 +1,10 @@
-<<<<<<< HEAD
-open-vm-tools (2:9.4.0-1280544-7~bpo70+1) wheezy-backports; urgency=medium
+open-vm-tools (2:9.4.0-1280544-8~bpo70+1) wheezy-backports; urgency=medium
 
   * Rebuild for wheezy-backports.
   * Update gbp.conf for wheezy-backports.
 
- -- Bernd Zeimetz <bzed@debian.org>  Thu, 15 May 2014 20:03:30 +0200
-=======
+ -- Bernd Zeimetz <bzed@debian.org>  Fri, 16 May 2014 10:38:45 +0200
+
 open-vm-tools (2:9.4.0-1280544-8) unstable; urgency=medium
 
   * [0ecb889e] Removing old transitional packages.
@@ -16,7 +15,6 @@
   * [d7f7e40e] Fix vsock removal patch (avoid { foo;; })
 
  -- Bernd Zeimetz <bzed@debian.org>  Fri, 16 May 2014 00:33:35 +0200
->>>>>>> 7276edfa
 
 open-vm-tools (2:9.4.0-1280544-7) unstable; urgency=medium
 
