<<<<<<< HEAD
open-vm-tools (2:10.0.7-3227872-2~bpo7+1) wheezy-backports-sloppy; urgency=medium

  * Rebuild for wheezy-backports-sloppy.
  * [683b294] Add gbp.conf for backports.
  * [bdabb3e] Let open-vm-tools-desktop depend on bpo systemd.
  * [dff2ad0] Add --disable-deploypkg as configure flags.
    Necessary libraries are missing in wheezy.
  * [a088133] Drop -std=gnu++11 from CXXFLAGS.

 -- Bernd Zeimetz <bzed@debian.org>  Mon, 04 Apr 2016 19:42:35 +0200
=======
open-vm-tools (2:10.0.7-3227872-4) unstable; urgency=medium

  * [007eacb] Better check for availability of vmware-checkvm and -rpctool.

 -- Bernd Zeimetz <bzed@debian.org>  Sat, 04 Jun 2016 07:31:17 +0200

open-vm-tools (2:10.0.7-3227872-3) unstable; urgency=medium

  * [5060f42] Notify vmware when removing open-vm-tools.
    Thanks to Yanhui He (Closes: #825810)

 -- Bernd Zeimetz <bzed@debian.org>  Tue, 31 May 2016 11:15:30 +0200
>>>>>>> 9885e412

open-vm-tools (2:10.0.7-3227872-2) unstable; urgency=medium

  * [f2f4971] Work around wrong dkms versions.
  * [1be403b] Move vmhgfs-fuse to open-vm-tools.
    As suggested by various people: vmhgfs-fuse is useful on server
    installations by mounting it from fstab, without having GTK installed.
    This closes bzed/pkg-open-vm-tools#4

 -- Bernd Zeimetz <bzed@debian.org>  Thu, 24 Mar 2016 07:13:23 +0100

open-vm-tools (2:10.0.7-3227872-1) unstable; urgency=medium

  * [537ed0a] Drop -dbg package.
    Creating debug packages is handled by dh_strip automatically.
  * [3bef19a] Updating debian/watch to use github.
  * [806e1e9] Merge tag 'upstream/10.0.7-3227872'
    Upstream version 10.0.7-3227872

 -- Bernd Zeimetz <bzed@debian.org>  Wed, 23 Mar 2016 14:30:13 +0100

open-vm-tools (2:10.0.5-3227872-2) unstable; urgency=medium

  * [da26597] Merge pull request #3 from rfc1036/usrmerge.
    Move mount.vmhgfs to /sbin/
    Closes: #810274

 -- Bernd Zeimetz <bzed@debian.org>  Sat, 16 Jan 2016 15:27:14 +0100

open-vm-tools (2:10.0.5-3227872-1) unstable; urgency=medium

  * [c973a13] Merge tag 'upstream/10.0.5-3227872'
    Upstream version 10.0.5-3227872
  * [d10e230] Auto-update version in open-vm-tools-dkms.dkms

 -- Bernd Zeimetz <bzed@debian.org>  Sat, 26 Dec 2015 17:26:52 +0100

open-vm-tools (2:10.0.0-3000743-3) unstable; urgency=medium

  * [8b49d5b] fix open-vm-tools-dkms description

 -- Bernd Zeimetz <bzed@debian.org>  Sat, 31 Oct 2015 23:28:22 +0100

open-vm-tools (2:10.0.0-3000743-2) unstable; urgency=medium

  * [e42d6de] Fix dkms config file.

 -- Bernd Zeimetz <bzed@debian.org>  Sun, 25 Oct 2015 09:31:05 +0100

open-vm-tools (2:10.0.0-3000743-1) unstable; urgency=medium

  * [b0ae431] Merge tag 'upstream/10.0.0-3000743'
    Upstream version 10.0.0-3000743
    Closes: #797725
  * [27f0147] Snapshot changelog
  * [236554b] Refreshing patches.
  * [711f1e2] Merge remote-tracking branch 'origin/master'
  * [bfc0ed3] Remove the vmhgfs module and tools.
  * [6ab9fc7] Move fuse binaries into open-vm-tools-desktop package.
  * [2617cef] Use -std=gnu++11
  * [e5e0c1f] ensure dh_fixperms runs as root
  * [4c57986] Remove paths from maintainer scripts.
  * [03db1df] Fix dkms destination folder.
  * [fb5a5a1] Merge branch 'master' of github.com:bzed/pkg-open-vm-tools
  * [ba55c8a] Work around broken cflags from libsigc++.
  * [c78bd75] Always use vmhgfs-fuse.
    We want to avoid the need to patch the module for every new kernel.
    VMware officially supports vmhgfs-fuse for kernels >= 4.0, but
    it should just work fine for older kernels. (Closes: #800322)

 -- Bernd Zeimetz <bzed@debian.org>  Sun, 25 Oct 2015 08:52:49 +0100

open-vm-tools (2:9.10.2-2822639-3) unstable; urgency=medium

  * [41f90f1] Make open-vm-tools-dev amd64/i386 instead of all.

 -- Bernd Zeimetz <bzed@debian.org>  Sun, 16 Aug 2015 17:51:24 +0200

open-vm-tools (2:9.10.2-2822639-2) unstable; urgency=medium

  * [6537e76] Update package version in dkms file.
  * [c3a1d4a] Add patch to support backing dev info.
    Thanks to Peter Vrabel (Closes: #794843)
  * [be97f01] Add missing #DEBHELPER# statement.
  * [eac5b6a] Updating Standards Version
  * [a508cfe] Remove path from command in maintainer script.
  * [085d637] Remove executable bit from config files.
  * [b084140] Move all dev files into the -dev package.
  * [ac965de] Fix building vmghfs for kernel >= 4.1.
    Thanks to Achim Schaefer (Closes: #794707)
  * [16ca60a] Update gbp config header in debian/gbp.conf.

 -- Bernd Zeimetz <bzed@debian.org>  Sun, 16 Aug 2015 16:27:27 +0200

open-vm-tools (2:9.10.2-2822639-1) unstable; urgency=medium

  * [a4125bd1] Merge tag 'upstream/9.10.2-2822639'
    Upstream version 9.10.2-2822639
    (Closes: #789722)
  * Quiescing Filesystems should work as expected.  (Closes: #784398)

 -- Bernd Zeimetz <bzed@debian.org>  Wed, 24 Jun 2015 09:20:25 +0200

open-vm-tools (2:9.10.0-2476743-4) unstable; urgency=medium

  * [d7d898c4] Update package version in dkms file.

 -- Bernd Zeimetz <bzed@debian.org>  Mon, 04 May 2015 17:14:31 +0200

open-vm-tools (2:9.10.0-2476743-3) unstable; urgency=medium

  * [4148c544] Also fix version number in modules/linux/dkms.sh.

 -- Bernd Zeimetz <bzed@debian.org>  Tue, 28 Apr 2015 12:34:38 +0200

open-vm-tools (2:9.10.0-2476743-2) unstable; urgency=medium

  * [7967f7c1] Fix version number in configure.ac.

 -- Bernd Zeimetz <bzed@debian.org>  Sat, 18 Apr 2015 16:37:13 +0200

open-vm-tools (2:9.10.0-2476743-1) unstable; urgency=medium

  * [4de8ff44] Add script to update patches.
  * [52b74910] Merge tag 'upstream/9.10.0-2476743'
    Upstream version 9.10.0-2476743
    (Closes: #781784)
  * [fddc317d] Refreshing patches for new upstream version.
  * [7b53f258] Add libmspack-dev as build-dependency.
  * [6b5841da] Add libssl-dev as build-dependency.
  * [de52be8e] Add libxerces-c-dev as build-dependency.
  * [17b2788a] Add libxml-security-c-dev as build-dependency.

 -- Bernd Zeimetz <bzed@debian.org>  Sat, 18 Apr 2015 15:41:58 +0200

open-vm-tools (2:9.4.6-1770165-8) unstable; urgency=medium

  * [406817b6] Add patch to move from d_alias to d_u.d_alias.
    Make open-vm-tools build with the recent jessie kernel again.
    Thanks to Timo Metsala (Closes: #778293)

 -- Bernd Zeimetz <bzed@debian.org>  Fri, 13 Feb 2015 11:26:59 +0100

open-vm-tools (2:9.4.6-1770165-7) unstable; urgency=medium

  * [8df5b4ac] Adding patch to fix CVE-2014-4199.
    Thanks to Moritz Muehlenhoff (Closes: #770809)

 -- Bernd Zeimetz <bzed@debian.org>  Sat, 29 Nov 2014 15:57:20 +0100

open-vm-tools (2:9.4.6-1770165-6) unstable; urgency=medium

  * [6b514014] Fix installation of systemd services.
    Thanks to Norbert Lange (Closes: #764295)
  * [1130d9e9] Workaround for buggy dh_systemd_start.
  * [1d43a9e7] Remove the automount feature for vmblock-fuse.
    vmtools* checks /etc/mtab and friends for mounted filesystems
    instead of using stat or something similar.
  * [b06f93e5] Add mate-panel to xautostart.conf
  * [26a5da76] Workaround open-vm-tools-desktop upgrade failures.
    For now just ignore errors while unmounting the fuse-vmblock
    file system.

 -- Bernd Zeimetz <bzed@debian.org>  Thu, 16 Oct 2014 09:49:17 +0200

open-vm-tools (2:9.4.6-1770165-5) unstable; urgency=medium

  * [7f362040] Create /tmp/VMwareDnD for vmblock-fuse.
  * [c5f35c1b] Revert "Fix Breaks and Replaces Fields in debian/control"
    This reverts commit 34797213251956fbc1451ab1affc7b6c413b7072.

 -- Bernd Zeimetz <bzed@debian.org>  Sun, 05 Oct 2014 23:36:27 +0200

open-vm-tools (2:9.4.6-1770165-4) unstable; urgency=medium

  [ Norbert Lange ]
  * [34797213] Fix Breaks and Replaces Fields in debian/control
  * [aff1eb77] Add udev rule for vsock.
    The blockdevice is created at /dev/vsock after loading the module,
    but with 0600 permissions which dont allow access for regular users.
    This rule fixes the issue by changing perms to 0666

  [ Bernd Zeimetz ]
  * [371e5d30] Move vsock udev rules into open-vm-tools.udev.
    The vsock module is shipped in the vanilla kernel these days.
  * [edaeb2fd] Add systemd (auto)mount units for vmblock-fuse.
    This will hopefully make drag & drop operations work properly.
    Also add fuse to Recommends of the -desktop package as it is
    needed to mount fuse filesystems.
    Thanks to Norbert Lange (Closes: #736812)
  * [171276e3] Remove update-rcd-params from dh_installinit.
    Thanks to Remi (Closes: #762695)

 -- Bernd Zeimetz <bzed@debian.org>  Sun, 05 Oct 2014 12:21:47 +0200

open-vm-tools (2:9.4.6-1770165-3) unstable; urgency=medium

  [ Bernd Zeimetz ]
  * [b04735fa] Ensure LINUX_BACKPORT is defined in patches/kuid_t-kgid_t-fix-for-3.12.

  [ Norbert Lange ]
  * [01aaa407] Fix initramfs hook for the vmxnet module
  * [5279fa17] Move the dkms module location patch before otehr patches
     changing the dkms.conf file. this eases adding or removing those patches
  * [b1db2b5c] Move files belonging to modules in dkms package.
    Call update-initramfs for the dkms package. Otherwise the initrd wont
    contain the vmxnet module if you installed the dkms package after the
    tools package. Move the module scripts to the dmks package.
    The modules in the dkms package should work without the tools now.

  [ Bernd Zeimetz ]
  * [d0ccee4f] Run #DEBHELPER# first in open-vm-tools-dkms.postinst.
    Otherwise dkms was not called and the module is not built yet.
  * [f680b4fa] Run update-initramfs in open-vm-tools-dkms.postrm.
    Otherwise a removed module stays in the initrd.
  * [ef4bd019] Remove unused DEPRECATED define.
    The dkms module ftbfs with 3.16 as DEPRECATED is define in the kernel
    source already.
    Thanks to Benjamin Kaduk (Closes: #761924)
  * [5389dd1f] Some more fixes to make dkms build on 3.16
  * [4c1f5fa7] Drop dkms.conf patches.
    Ship the dkms.conf file in debian/local instead.
  * [805ccb06] Tidying patches.
    - Removing those for kernel modules we don't build anymore
    - Taking fixes for current issues from Arch
    - Sorting patches into from_fedora / from_arch / debian directories.
    This will break backports to wheezy.
  * [519191ff] Fix dh_dkms call for new dkms.conf

 -- Bernd Zeimetz <bzed@debian.org>  Sat, 20 Sep 2014 17:21:27 +0200

open-vm-tools (2:9.4.6-1770165-2) unstable; urgency=medium

  * [d493d4ce] Remove vmware-user-suid-wrapper.1 from open-vm-tools.
    The manpage belongs to the -desktop package and was accidentally
    synced from Ubuntu.
    Thanks to Ralf Treinen (Closes: #757739)

 -- Bernd Zeimetz <bzed@debian.org>  Mon, 11 Aug 2014 07:52:27 +0200

open-vm-tools (2:9.4.6-1770165-1) unstable; urgency=medium

  [ Bernd Zeimetz ]
  * [d448e841] Merge tag 'upstream/9.4.6-1770165'
    Upstream version 9.4.6-1770165
    Closes: #756620
  * [969fc903] Ensure that vmware-user-suid-wrapper ships a suid bit.
  * [8067da08] Add -Wno-sizeof-pointer-memaccess gcc option.
    See http://sourceforge.net/p/open-vm-tools/mailman/message/32550433/
    for details. Code quality doesn't seem to be the best :(
  * [b5ba8c3b] refreshing patches.
  * [36cd39c6] Updating changelog.
  * [99f43e95] Revert "Add -Wno-sizeof-pointer-memaccess gcc option."
    This reverts commit 8067da0891e0fc6a2e55853a103ff2c95fa1f59b.
  * [bb95d814] Adding a patch from fedora instead of
    -Wno-sizeof-pointer-memaccess.
  * [d6b2ad4a] Update manpages.
    Changes taken from Ubuntu, thanks!
  * [3768ff7f] Better startup message if not in a vm.
    Patch taken from Ubuntu (LP: #1289564).
  * [4d5dec19] Add patch for Debian 7.X os recognition.
    Official code only handles 7.0 and 7.1.
    Also maybe 8.x, needs to be tested if it breaks stuff in vmware.
  * [7b3d23c9] Refreshing patches.
  * [af20a700] Make patches/kuid_t-kgid_t-fix-for-3.12 compatible with
    older kernels. Thanks to Norbert Lange for the idea.
  * [c4df056b] PIC handling in configure is broken.
    Add --with-pic as configure option and -fPIC to CFLAGS.

  [ Nicholas Levi Sielicki ]
  * [eafd8723] Rise the number of supported NICs.
    There is an arbitrary constant declared limiting the amount of NICs that
    it supports. I have bumped the limit from 16 to 64 to make this
    toolset functional for larger setups. (Closes: #756808)

 -- Bernd Zeimetz <bzed@debian.org>  Sat, 09 Aug 2014 01:40:56 +0200

open-vm-tools (2:9.4.0-1280544-8) unstable; urgency=medium

  * [0ecb889e] Removing old transitional packages.
  * [5e039b52] Add missing Breaks/Replaces for file moves.
  * [9d01b21d] Fix vsock removal patch, add some missing ""
  * [2ae80665] Add e55039c_HGFS-Fix-Linux-client-symlinks patch again.
    Went missing during a merge conflict. Ouch.
  * [d7f7e40e] Fix vsock removal patch (avoid { foo;; })

 -- Bernd Zeimetz <bzed@debian.org>  Fri, 16 May 2014 00:33:35 +0200

open-vm-tools (2:9.4.0-1280544-7) unstable; urgency=medium

  * [9960cb11] Add gbp setting for merge info in changelog.
  * [645a5350] Remove old patch for the vsock module.
    Not necessary in the current version anymore.
    Thanks to Hilmar Preuße (Closes: #748202)
  * [4c8effb7] Fix patch to avoid building vmblock on kernel >= 3.0.
    No real difference, though, as we don't build kernel modules with
    configure.
  * [2cbfa96d] Refreshing patches.
  * [be59923b] Do not build vsock on kernels >= 3.9
    the vsock module was included in the upstream kernel.
  * [6d36f49e] Move .desktop file into the -desktop package.
  * [ef406f81] Move /lib/modules-load.d/open-vm-tools.conf to open-vm-tools-dkms.
    Thanks to Jim Barber (Closes: #748187)
  * [56742c8c] Revert "Use /run/VMwareDnD instead of /tmp/VMwareDnD."
    This reverts commit 49dc599d453ed40a1299b9a376755cdbb43e0da2.
  * [c6df2503] Patch pam.d/vmtoolsd to use common-auth/account.

 -- Bernd Zeimetz <bzed@debian.org>  Thu, 15 May 2014 20:02:26 +0200

open-vm-tools (2:9.4.0-1280544-6) unstable; urgency=medium

  [ Cédric Barboiron ]
  * [4e45e2e8] Hot apply udev rule for disk timeout
  * [527525fc] fix syntax-error-in-dep5-copyright
  * [5f6b2a47] fix malformed-override open-vm-toolbox
  * [5aabaf79] fix manpage-has-errors-from-man
  * [f867443c] fix executable-not-elf-or-script
    match unit file rights in systemd package
  * [f89024a1] fix file locations in copyright

  [ Bernd Zeimetz ]
  * [76dadf83] Add patch for CVE-2013-3237.
  * [fa7d4a63] Merge pull request #1 from yastupin/master
    procps, init script and doc
  * [115b8c49] Better permission handling.
    Especially for pam.d files and vmware-user-suid-wrapper.
  * [70fa10d1] Fix vmxnet initramfs-tools hook.
    Thanks to Norbert Lange
  * [9d3f3c9b] Move vmware-user-suid-wrapper into desktop package.
  * [49dc599d] Use /run/VMwareDnD instead of /tmp/VMwareDnD.
    /tmp/VMwareDnD might be existing already or evil users might try to
    trick us into doing bad things. Using known directories in /tmp is bad
    enough not to spend time to try to figure out if the code tries to work
    around possible attacks. Using a directory in /run is a much safer
    approach. Proper init scripts will be added at a later point.
  * [d9467cd9] Dropping lintian override files.
    Also fixing some lintian warnings.
  * [a7f7e5bd] Use libprocps-dev instead of libprocps0-dev.
  * [21214012] Use manpages-desktop as source folder for -desktop.

 -- Bernd Zeimetz <bzed@debian.org>  Tue, 13 May 2014 00:08:03 +0200

open-vm-tools (2:9.4.0-1280544-5) unstable; urgency=low

  * [31c30832] Revert "Enable building of vmci again."
    This reverts commit 0d55577cd3c262dbbc2bf79593d6f500f84c4170.
    Too fast upload, sorry. vmhgfs is indeed (still) broken with
    vmci.

 -- Bernd Zeimetz <bzed@debian.org>  Wed, 08 Jan 2014 20:28:33 +0100

open-vm-tools (2:9.4.0-1280544-4) unstable; urgency=low

  * [0d55577c] Enable building of vmci again.
    Also patch it to build with 3.12

 -- Bernd Zeimetz <bzed@debian.org>  Wed, 08 Jan 2014 19:41:01 +0100

open-vm-tools (2:9.4.0-1280544-3) unstable; urgency=low

  * [8b23a27d] Revert "Add /mnt/hgfs as hgfs mountpoint."
    Although the idea from the Ubuntu people to ship the mountpoint
    in the package is nice, lintian is rather unhappy about it.
    This reverts commit 1e7d8645e48f601e79eb5771e05272b367fa4eb1.
  * [46f99c30] Remove procps support for now.
    Unfortunately the procps package in unstable is rather broken, procps
    support will be enabled again when the new procps version managed to
    migrate to testing.

 -- Bernd Zeimetz <bzed@debian.org>  Wed, 08 Jan 2014 18:17:28 +0100

open-vm-tools (2:9.4.0-1280544-2) unstable; urgency=low

  * [242d45e4] Pick patch from upstream to build with gcc 4.8
  * [ed8f797f] Add script to pick patches from upstream.
  * [312be5d5] Snapshot changelog.
  * [c125af80] Use /updates/dkms/ as location for kernel modules.
    We don't want to mess with files shipped in kernel module packages.
  * [f63a890c] Bumping Standards-Version, no changes needed.
  * [1e7d8645] Add /mnt/hgfs as hgfs mountpoint.
  * [0bcabab3] Fix add_patch script.
  * [1d436969] Add some more patches to make dkms succeed on recent kernels.
    Also add dh_autoreconf as we modify configure.ac
  * [088450dd] Also apply the changs from upstream's 530ef7f for dkms.
    vmblock should be used via fuse now, vmsync is not needed anymore.
  * [cf44ff2f] Pick patch from upstream: Harden HostinfoOSData
  * [21ca2b74] Pick patch from upstream: building on kfreebsd.
  * [82123155] Use libprocps3-dev instead of libprocps0-dev.
  * [da76a5e9] Add patch to convert kuid_t/kgid_t to uid_t/gid_t.
    Building against kernel 3.12 should succeed now.
  * [91e91538] Pick another fix from upstream to make vmhgfs build on 3.12
  * [53ea11a4] Add Vcs Headers to debian/control.
  * [d19592cc] Revert "Use libprocps3-dev instead of libprocps0-dev."
    This reverts commit 821231554486ec7ff36cd36e89a6b0ef7c7a5552.
    Due to procps being completely broken in unstable.

 -- Bernd Zeimetz <bzed@debian.org>  Wed, 08 Jan 2014 16:00:44 +0100

open-vm-tools (2:9.4.0-1280544-1) unstable; urgency=low

  * [b85cd491] Taking over the maintenance of open-vm-tools. (Closes: #717381)
  * [ecccbddd] Adding watch file.
  * [12cfd169] Merge tag 'upstream/9.4.0-1280544'
    Upstream version 9.4.0-1280544
  * [7e93ef77] Refreshing patches.
  * [25fe744b] Adding CUSTOM_PROCPS_NAME/CFLAGS to dh_auto_configure call.
  * [4d1081bc] Importing patches from Ubuntu.
    As open-vm-tools should just do the right thing, we leave building
    vmsync enabled to make backporting easier.
    Thanks to Nate Muench <NowIWillDestroyAbydos@gmail.com>
  * [a0fae111] Copy upstream's dkms config for dh_dkms.
  * The new upstream release, together with the flags and new patches
    mentioned above, makes open-vm-tools build with Kernel 3.11.
    Thanks to: Jim Barber and Mihai Limbasan
    Closes: #729540

 -- Bernd Zeimetz <bzed@debian.org>  Tue, 07 Jan 2014 02:32:03 +0100

open-vm-tools (2:9.2.3-1031360-7) unstable; urgency=low

  * QA upload
  * Fix compilation with Linux 3.10. Thanks to Zack Weinberg for the patch! 
    (Closes: #717154)

 -- Moritz Mühlenhoff <muehlenhoff@univention.de>  Mon, 09 Sep 2013 05:19:44 +0200

open-vm-tools (2:9.2.3-1031360-6) unstable; urgency=low

  * Correcting syntax of file entries in copyright.
  * Adding section override for open-vm-tools-dkms.
  * Enforcing build with gcc 4.7 for the time being.
  * Orphaning package.

 -- Daniel Baumann <mail@daniel-baumann.ch>  Tue, 16 Jul 2013 10:18:50 +0200

open-vm-tools (2:9.2.3-1031360-5) experimental; urgency=low

  * Dropping obsolete sysvinit initscript start/stop numbers.

 -- Daniel Baumann <mail@daniel-baumann.ch>  Tue, 11 Jun 2013 17:52:08 +0200

open-vm-tools (2:9.2.3-1031360-4) experimental; urgency=low

  * Dropping kfreebsd from architecture list, it has never built and
    nobody seems willing to make it work (neither upstream, porters, nor
    users).

 -- Daniel Baumann <mail@daniel-baumann.ch>  Thu, 06 Jun 2013 13:10:41 +0200

open-vm-tools (2:9.2.3-1031360-3) experimental; urgency=low

  * Adding initial systemd service file from fedora.
  * Skipping vmsync kernel module for the time being until it has been
    fixed for the debian specific change introduced in linux 3.8.11-1 that
    broke it (Closes: #707208).

 -- Daniel Baumann <mail@daniel-baumann.ch>  Fri, 31 May 2013 12:01:52 +0200

open-vm-tools (2:9.2.3-1031360-2) experimental; urgency=low

  * Renaming debian-specific open-vm-toolbox package to open-vm-tools-
    desktop for consistency with upstream.
  * Revamping package descriptions.
  * Renaming open-vm-dkms to open-vm-tools-dkms for consistent package
    namespace.

 -- Daniel Baumann <mail@daniel-baumann.ch>  Thu, 23 May 2013 19:13:26 +0200

open-vm-tools (2:9.2.3-1031360-1) experimental; urgency=low

  * Merging upstream version 9.2.3-1031360.
  * Removing procps.patch, not needed anymore.
  * Renumbering patches.

 -- Daniel Baumann <mail@daniel-baumann.ch>  Sun, 05 May 2013 09:58:58 +0200

open-vm-tools (2:9.2.2-893683-8) experimental; urgency=low

  * Adding patch from Mathias Krause <minipli@googlemail.com> to fix
    kernel stack memory leack in vsock module [CVE-2013-3237] (Closes:
    #706557).

 -- Daniel Baumann <mail@daniel-baumann.ch>  Wed, 01 May 2013 17:11:01 +0200

open-vm-tools (2:9.2.2-893683-7) experimental; urgency=low

  * Removing purely cosmetical 'sleep 1' leftover in initscript (Closes:
    #686200).

 -- Daniel Baumann <mail@daniel-baumann.ch>  Sun, 31 Mar 2013 20:57:51 +0200

open-vm-tools (2:9.2.2-893683-6) unstable; urgency=low

  * Removing all references to my old email address.

 -- Daniel Baumann <mail@daniel-baumann.ch>  Sun, 10 Mar 2013 21:16:35 +0100

open-vm-tools (2:9.2.2-893683-5) unstable; urgency=low

  * Updating to standards version 3.9.4.
  * Shortening build-depends on procps again.
  * Updating year in copyright file.
  * Prefixing patches with 4 digits for consistency.
  * Tightening diff headers in patches.
  * Adding dpkg-source local-options to abort on upstream changes.
  * Dropping dpkg-source compression levels.

 -- Daniel Baumann <mail@daniel-baumann.ch>  Sun, 27 Jan 2013 11:28:37 +0100

open-vm-tools (2:9.2.2-893683-4) unstable; urgency=low

  * Removing init order to network also on start (Closes: #695845).

 -- Daniel Baumann <mail@daniel-baumann.ch>  Sun, 16 Dec 2012 19:42:26 +0100

open-vm-tools (2:9.2.2-893683-3) unstable; urgency=low

  * Correcting daemon name in stop section of the initscript (Closes:
    #696056).

 -- Daniel Baumann <mail@daniel-baumann.ch>  Sun, 16 Dec 2012 13:55:05 +0100

open-vm-tools (2:9.2.2-893683-2) unstable; urgency=low

  * Removing init order to network (Closes: #695845).
  * Correcting version number (Closes: #695912).
  * Don't check for vm on stop in initscript (Closes: #695993).

 -- Daniel Baumann <mail@daniel-baumann.ch>  Sat, 15 Dec 2012 14:38:30 +0100

open-vm-tools (2:9.2.2-893683-1) unstable; urgency=low

  [ Daniel Baumann ]
  * Switching to xz compression again for jessie.
  * Loading modules through kmod instead of initscript again for jessie.
  * Adding sleep during restart in initscript again for jessie.
  * Removing old dpkg trigger for update-initramfs again for jessie.
  * Updating of GPL boilerplate in copyright file again for jessie.
  * Adding bugnumber to previous changelog entries regarding wheezy
    unblocks.
  * Merging upstream version 9.2.2-893683.
  * Adding remote_fs dependency in initscript (Closes: #695845).

  [ Bernd Zeimetz ]
  * Handling binNMU/nmu/backports version numbers in rules.

  [ Daniel Baumann ]
  * Using suggested start-stop-daemon handling in initscript from Bernd
    Zeimetz <bernd@bzed.de> (Closes: #686200).
  * Adding changelog for 8.8.0+2012.05.21-724730-1+nmu1 (Closes: #687205).
  * Correcting architecture fields in control.
  * Keeping vmware-user-suid-wrapper completely in vmware-tools rather
    than partially in vmware-toolbox (Closes: #686202).

 -- Daniel Baumann <mail@daniel-baumann.ch>  Thu, 13 Dec 2012 14:08:53 +0100

open-vm-tools (2:8.8.0+2012.05.21-724730-4) unstable; urgency=low

  * Reverting switch to xz compression to ease wheezy unblock (#683299).
  * Reverting to load modules through kmod instead of initscript to ease
    wheezy unblock (#683299).
  * Reverting added sleep during restart in initscript to ease wheezy
    unblock (#683299).
  * Reverting removing old dpkg trigger for update-initramfs to ease
    wheezy unblock (#683299).
  * Reverting update of GPL boilerplate in copyright file to ease wheezy
    unblock (#683299).

 -- Daniel Baumann <mail@daniel-baumann.ch>  Thu, 02 Aug 2012 21:32:52 +0200

open-vm-tools (2:8.8.0+2012.05.21-724730-3) unstable; urgency=low

  [ Thijs Kinkhorst ]
  * Updating dkms.conf to make modules build again, thanks to H.A.J.
    Koster (Closes: #679886).

 -- Daniel Baumann <mail@daniel-baumann.ch>  Mon, 16 Jul 2012 22:06:58 +0200

open-vm-tools (2:8.8.0+2012.05.21-724730-2) unstable; urgency=low

  * Switching to xz compression.
  * Loading modules through kmod instead of initscript.
  * Adding sleep during restart in initscript.
  * Removing old dpkg trigger for update-initramfs.
  * Updating GPL boilerplate in copyright file.
  * Calling dh_dkms with version argument (Closes: #677503).

 -- Daniel Baumann <mail@daniel-baumann.ch>  Sat, 30 Jun 2012 04:55:23 +0200

open-vm-tools (2:8.8.0+2012.05.21-724730-1+nmu1) testing-proposed-updates; urgency=low

  [ Bernd Zeimetz ]
  * Non-maintainer upload to ensure open-vm-tools will
    be shipped with Wheezy.
  * Ensure upgrades to not fail due to the broken init script
    (Closes: #686200)
    - Fix open-vm-tools init script to stop vmtoolsd properly.
    - Handle upgrades from a version with broken init script.
      Try to stop again, just in case. Ignore errors as we don't know
      how successful the old buggy script was.
  * Remove the duplicate vmware-suid-wrapper from open-vm-toolbox.
    The better way would be to ship it in open-vm-toolbox instead of
    open-vm-tools, but to avoid moving config files from one package
    into another we will keep it this way for Wheezy. Partly addresses
    #686202.
  * Handle binNMU/nmu/backports/... version numbers.
    The old way to parse the version string from debian/changelog fails
    on binNMU/nmu/security/... version numbers. Fixing this.
    (Closes: #686582)

  [ Daniel Baumann ]
  * Updating GPL boilerplate in copyright file.
  * Calling dh_dkms with version argument (Closes: #677503).

  [ Thijs Kinkhorst ]
  * Updating dkms.conf to make modules build again,
    thanks to H.A.J. Koster (Closes: #679886).

 -- Bernd Zeimetz <bzed@debian.org>  Sun, 19 Aug 2012 22:20:10 +0200

open-vm-tools (2:8.8.0+2012.05.21-724730-1) unstable; urgency=low

  * Merging upstream version 8.8.0+2012.05.21-724730.

 -- Daniel Baumann <mail@daniel-baumann.ch>  Thu, 14 Jun 2012 12:05:11 +0200

open-vm-tools (2:8.8.0+2012.03.13-651368-1) unstable; urgency=low

  [ Michael Dorrington ]
  * Changed Build-Depends to libprocps0-dev to fix libproc-dev removal
    (Closes: #659595).

  [ Daniel Baumann ]
  * Merging upstream version 8.8.0+2012.03.13-651368:
    - compatible with linux 3.2 and 3.3 (Closes: #656618).
  * Updating to debhelper version 9.
  * Updating to standards version 3.9.3.
  * Updating copyright file machine-readable format version 1.0.
  * Building with debhelper dkms support (Closes: #651779, #654249).
  * Updating procps patch for newest procps library name.
  * Building without multiarch paths for now.

 -- Daniel Baumann <daniel.baumann@progress-linux.org>  Tue, 20 Mar 2012 07:52:18 +0100

open-vm-tools (2:8.8.0+2011.12.20-562307-1) unstable; urgency=low

  * Merging upstream version 8.8.0+2011.12.20-562307.
  * Adding patch to correct typo in upstreams dkms configuration
    (Closes: #651778).

 -- Daniel Baumann <mail@daniel-baumann.ch>  Mon, 26 Dec 2011 11:27:02 +0100

open-vm-tools (2:8.8.0+2011.11.20-535097-1) unstable; urgency=low

  * Merging upstream version 8.8.0+2011.11.20-535097.
  * Adding patch to update build-system for procps-ng.

 -- Daniel Baumann <mail@daniel-baumann.ch>  Mon, 28 Nov 2011 18:33:58 +0100

open-vm-tools (2:8.8.0+2011.10.26-514583-1) unstable; urgency=low

  * Merging upstream version 8.8.0+2011.10.26-514583.
  * Correcting typo in example fstab line of vmhgfs manpage.

 -- Daniel Baumann <mail@daniel-baumann.ch>  Tue, 01 Nov 2011 21:44:24 +0100

open-vm-tools (2:8.8.0+2011.09.23-491607-3) unstable; urgency=low

  * Sorting overrides in rules alphabetically.
  * Compacting copyright file.
  * Adding udev rule to set timeout for vmware scsi devices (Closes:
    #609001).

 -- Daniel Baumann <mail@daniel-baumann.ch>  Sun, 30 Oct 2011 21:26:00 +0100

open-vm-tools (2:8.8.0+2011.09.23-491607-2) unstable; urgency=low

  * Adding doxygen to build-depends for api documentation.
  * Adding libcunit1-dev to build-depends for test suites.
  * Adding dmks package again, it had to be dropped right before the
    squeeze release (Closes: #632220).
  * Removing open-vm-source in favour of open-vm-dkms (Closes: #518014).
  * Minimizing rules file.
  * Adding open-vm-tools-dev package, containing only the api
    documentation for now.
  * Moving package back to main as it is in the same category as
    xserver-xorg-video-vmware where it was in the first place.

 -- Daniel Baumann <mail@daniel-baumann.ch>  Sun, 09 Oct 2011 23:07:34 +0200

open-vm-tools (2:8.8.0+2011.09.23-491607-1) unstable; urgency=low

  * Marking binary architecture-dependend packages as linux and kfreebsd
    only.
  * Removing legacy symlink for vmware-user desktop file in vmware-
    toolbox (Closes: #639811).
  * Merging upstream version 8.8.0+2011.09.23-491607:
    - works with binutils-gold (Closes: #556756).
  * Removing liburiparser-dev from build-depends as upstream dropped
    unity support.
  * Building with libproc-dev on amd64 again.
  * Dropping disabling of dnet support (Closes: #639767).

 -- Daniel Baumann <mail@daniel-baumann.ch>  Sun, 09 Oct 2011 18:01:42 +0200

open-vm-tools (2:8.4.2+2011.08.21-471295-1) unstable; urgency=low

  * Merging upstream version 8.4.2+2011.08.21-471295 (Closes: #608823):
    - building against newer libnotify (Closes: #636344).
    - works with current kernels (Closes: #614292, #617536, #629980).
  * Updating maintainer and uploaders fields.
  * Removing vcs fields.
  * Removing references to my old email address.
  * Updating years in copyright file.
  * Updating to standards version 3.9.2.
  * Updating to debhelper version 8.
  * Switching to source format 3.0 (quilt).
  * Removing manual chrpath setting.
  * Removing exclusion from plugins from debhelper shlibs.
  * Rediffing kvers.patch.
  * Updating packaging for new upstream version.

 -- Daniel Baumann <mail@daniel-baumann.ch>  Sun, 28 Aug 2011 16:10:21 +0200

open-vm-tools (1:8.4.2-261024-1) unstable; urgency=low

  * Merging upstream version 8.4.2-261024.
  * Re-enabling vmmemctl (Closes: #606327).
  * Re-enabling pvscsi.
  * Re-enabling vmxnet3.
  * Rediffing kvers.patch.
  * Updating modules to standards version 3.9.1.
  * Removing dkms package, doesn't work with 8.4.2 yet.
  * Excluding plugins from shlibdeps.
  * Setting rpath for plugins.

 -- Daniel Baumann <mail@daniel-baumann.ch>  Wed, 15 Dec 2010 01:08:45 +0100

open-vm-tools (2010.06.16-268169-3) unstable; urgency=low

  * Updating local Makefile to inject symvers files to fix vmhgfs and
    vsock modules, thanks to Joe Gooch <mrwizard@k12system.com> (Closes:
    #579721).
  * Updating standards version to 3.9.1.

 -- Daniel Baumann <mail@daniel-baumann.ch>  Sat, 14 Aug 2010 12:59:39 +0200

open-vm-tools (2010.06.16-268169-2) unstable; urgency=low

  * Removing vmmemctl fom initscript (Closes: #588356).

 -- Daniel Baumann <mail@daniel-baumann.ch>  Fri, 09 Jul 2010 13:19:42 +0200

open-vm-tools (2010.06.16-268169-1) unstable; urgency=low

  * Merging upstream version 2010.06.16-268169.
  * Updating standards version to 3.9.0.
  * Updating README.source.
  * Rediffing kvers.patch.
  * Dropping procps.patch, not required anymore.
  * Updating packaging for upstreams vmmemctl module removal.

 -- Daniel Baumann <mail@daniel-baumann.ch>  Sat, 03 Jul 2010 21:34:25 +0200

open-vm-tools (2010.04.25-253928-2) unstable; urgency=low

  * Dropping la files.
  * Updating rules for pvscsi removal (Closes: #581160).

 -- Daniel Baumann <mail@daniel-baumann.ch>  Tue, 11 May 2010 20:10:45 +0200

open-vm-tools (2010.04.25-253928-1) unstable; urgency=low

  * Merging upstream version 2010.04.25-253928.
  * Updating packaging for upstreams pvscsi module removal.
  * Removing remote_fs from initscript again (Closes: #577163).
  * Updating lintian overrides for open-vm-tools.

 -- Daniel Baumann <mail@daniel-baumann.ch>  Thu, 29 Apr 2010 22:01:51 +0200

open-vm-tools (2010.03.20-243334-4) unstable; urgency=low

  * Updating date and version in manpage headers.
  * Adding manpage for vmxnet3.
  * Adding manpage for vmci.
  * Fixing spelling typo in vmsync manpage.
  * Adding manpage for vmsock.
  * Update formating of newly added manpages.
  * Adding vmware-toolbox-cmd manpage.
  * Adding guestlib manpage.
  * Adding libvmtools manpage.
  * Renaming guestlib manpage to libguestlib.
  * Including vmware-toolbox-cmd manpage in open-vm-tools package.
  * Updating initscript start/stop declarations (Closes: #576843,
    #577163).

 -- Daniel Baumann <mail@daniel-baumann.ch>  Wed, 14 Apr 2010 18:59:32 +0200

open-vm-tools (2010.03.20-243334-3) unstable; urgency=low

  * Adding misc depends.
  * Running open-vm-dkms postinst script with set -e.
  * Adding remote_fs to init depends.
  * Avoid including license files in open-vm-dkms.
  * Marking makefiles in open-vm-dkms executable to please lintian.
  * Adding make to open-vm-dkms depends.
  * Also stopping in runlevel 1.

 -- Daniel Baumann <mail@daniel-baumann.ch>  Tue, 06 Apr 2010 22:42:58 +0200

open-vm-tools (2010.03.20-243334-2) unstable; urgency=low

  * Addding dkms support based on the work of Evan Broder
    <broder@mit.edu> on the ubuntu package (Closes: #516251).

 -- Daniel Baumann <mail@daniel-baumann.ch>  Sat, 27 Mar 2010 17:09:36 +0100

open-vm-tools (2010.03.20-243334-1) unstable; urgency=low

  * Simplyfing initramfs triggers (Closes: #516355).
  * Merging upstream version 2010.03.20-243334.
  * Moving local Makefile to subdirectory.
  * Adding build-depends to libfuse-dev.

 -- Daniel Baumann <mail@daniel-baumann.ch>  Sat, 27 Mar 2010 11:01:55 +0100

open-vm-tools (2010.02.23-236320-1) unstable; urgency=low

  * Updating to standards 3.8.4.
  * Merging upstream version 2010.02.23-236320.

 -- Daniel Baumann <mail@daniel-baumann.ch>  Sat, 27 Feb 2010 16:34:11 +0100

open-vm-tools (2010.01.19-226760-1) unstable; urgency=low

  * Updating year in copyright file.
  * Merging upstream version 2010.01.19-226760.
  * Correcting plugins handling (Closes: #564069).
  * Updating packaging for upstreams vmxnet3 module removal.
  * Updating packaging for upstreams test plugin removal.

 -- Daniel Baumann <mail@daniel-baumann.ch>  Sun, 24 Jan 2010 09:55:47 +0100

open-vm-tools (2009.12.16-217847-1) unstable; urgency=low

  * Adding explicit debian source version 1.0 until switch to 3.0.
  * Merging upstream version 2009.12.16-217847.
  * Rediffing kvers.patch.
  * Rediffing procps.patch.

 -- Daniel Baumann <mail@daniel-baumann.ch>  Sun, 20 Dec 2009 13:36:35 +0100

open-vm-tools (2009.11.16-210370-1) unstable; urgency=low

  * Merging upstream version 2009.11.16-210370.
  * Moving vmusr plugins from open-vm-tools to open-vm-toolbox (Closes:
    #539282, #557215).
  * Correcting plugin location (Closes: #545222, #549044).
  * Dropping la files (Closes: #551626).
  * Adding open-vm-toolbox lintian overrides.
  * Removing test plugin.
  * Removing unused plugin symlinks.

 -- Daniel Baumann <mail@daniel-baumann.ch>  Sun, 06 Dec 2009 07:45:05 +0100

open-vm-tools (2009.10.15-201664-1) unstable; urgency=low

  * Merging upstream version 2009.10.15-201664.

 -- Daniel Baumann <mail@daniel-baumann.ch>  Sun, 18 Oct 2009 12:28:19 +0200

open-vm-tools (2009.09.18-193784-1) unstable; urgency=low

  * Adding maintainer homepage field in control.
  * Adding README.source.
  * Updating, sorting and wrapping depends.
  * Merging upstream version 2009.09.18-193784.
  * Moving maintainer homepage from control to copyright.
  * Updating README.source.

 -- Daniel Baumann <mail@daniel-baumann.ch>  Sun, 04 Oct 2009 08:18:40 +0200

open-vm-tools (2009.08.24-187411-1) unstable; urgency=low

  * Merging upstream version 2009.08.24-187411.
  * Updating maintainer field.
  * Updating vcs fields.
  * Updating package to standards version 3.8.3.

 -- Daniel Baumann <mail@daniel-baumann.ch>  Tue, 25 Aug 2009 10:35:29 +0200

open-vm-tools (2009.07.22-179896-2) unstable; urgency=low

  * Temporarily building without dumbnet, the recently uploaded
    new dumbnet upstream version broke down (Closes: #539006).
  * Using more common name to store local debian additions.

 -- Daniel Baumann <mail@daniel-baumann.ch>  Thu, 30 Jul 2009 12:56:49 +0200

open-vm-tools (2009.07.22-179896-1) unstable; urgency=low

  * Merging upstream version 2009.07.22-179896.

 -- Daniel Baumann <mail@daniel-baumann.ch>  Mon, 27 Jul 2009 11:46:49 +0200

open-vm-tools (2009.06.18-172495-3) unstable; urgency=medium

  * Adding libnotify-dev to build-depends.
  * Adding symlinks for plugins.
  * Updating vmtoolsd call in init script.
  * Adding missing files to module source, thanks to Brian Kroth
    <bpkroth@gmail.com> (Closes: #525816, #531936, #532293).
  * Building binary modules with neither module-assistant nor kernel-
    package is not supported by upstream (Closes: #518014).
  * Cleaning up module source by removing unecessary files.

 -- Daniel Baumann <mail@daniel-baumann.ch>  Sun, 19 Jul 2009 11:40:57 +0200

open-vm-tools (2009.06.18-172495-2) unstable; urgency=low

  * Correcting typo in rules for setting configure flags on amd64
    (Closes: #531414).

 -- Daniel Baumann <mail@daniel-baumann.ch>  Thu, 16 Jul 2009 23:10:27 +0200

open-vm-tools (2009.06.18-172495-1) unstable; urgency=low

  * Merging upstream version 2009.06.18-172495.
  * Updating to standards 3.8.2.
  * Updating year in copyright file.
  * Correcting vcs fields in modules control file.

 -- Daniel Baumann <mail@daniel-baumann.ch>  Wed, 01 Jul 2009 11:52:35 -0300

open-vm-tools (2009.05.22-167859-3) unstable; urgency=low

  * Building without procps on amd64 as a temporary workaround (Closes:
    #531429).

 -- Daniel Baumann <mail@daniel-baumann.ch>  Mon, 01 Jun 2009 17:13:07 +0200

open-vm-tools (2009.05.22-167859-2) unstable; urgency=low

  * Adding procps to build-depends (Closes: #531414).
  * Adding patch for configure to not hardcode procps version.

 -- Daniel Baumann <mail@daniel-baumann.ch>  Mon, 01 Jun 2009 12:53:51 +0200

open-vm-tools (2009.05.22-167859-1) unstable; urgency=low

  * Merging upstream version 2009.05.22-167859.

 -- Daniel Baumann <mail@daniel-baumann.ch>  Sat, 30 May 2009 09:48:43 +0200

open-vm-tools (2009.04.23-162451-1) unstable; urgency=low

  * Merging upstream version 2009.04.23-162451.
  * Removing vmware-guestd manpage, dropped by upstream and not included
    anymore.
  * Using correct rfc-2822 date formats in changelog.

 -- Daniel Baumann <mail@daniel-baumann.ch>  Tue, 19 May 2009 19:21:31 +0200

open-vm-tools (2009.03.18-154848-2) unstable; urgency=low

  * Correcting patch system depends (Closes: #520493).

 -- Daniel Baumann <mail@daniel-baumann.ch>  Fri, 20 Mar 2009 10:19:00 +0100

open-vm-tools (2009.03.18-154848-1) unstable; urgency=low

  * Updating section of debug packages.
  * Merging upstream version 2009.03.18-154848.
  * Updating debian files to match vmware-guestd to vmtoolsd migration.
  * Using quilt rather than dpatch.
  * Renaming debian manpages subdirectory for consistency reasons.
  * Updating standards to 3.8.1.
  * Manually handling modprobe file rename from lenny to squeeze
    (Closes: #519935).

 -- Daniel Baumann <mail@daniel-baumann.ch>  Thu, 19 Mar 2009 09:35:00 +0100

open-vm-tools (2009.02.18-148847-3) unstable; urgency=medium

  * Updating kvers.dpatch.

 -- Daniel Baumann <mail@daniel-baumann.ch>  Wed, 18 Mar 2009 23:16:06 +0100

open-vm-tools (2009.02.18-148847-2) unstable; urgency=low

  * Using debhelper to install vmxnet modprobe file.

 -- Daniel Baumann <mail@daniel-baumann.ch>  Sun, 08 Mar 2009 16:03:00 +0100

open-vm-tools (2009.02.18-148847-1) unstable; urgency=low

  * Merging upstream version 2009.02.18-148847.
  * Enabling unity support, uriparser 0.7 is finally available.
  * Adding libgtkmm-2.4-dev to build-depends.

 -- Daniel Baumann <mail@daniel-baumann.ch>  Fri, 20 Feb 2009 09:03:00 +0100

open-vm-tools (2009.01.21-142982-2) unstable; urgency=medium

  * Always prefering vmxnet over pcnet32 through modprobe and initramfs
    configuration (Closes: #502365).

 -- Daniel Baumann <mail@daniel-baumann.ch>  Wed, 04 Feb 2009 11:28:00 +0100

open-vm-tools (2009.01.21-142982-1) unstable; urgency=low

  * Merging upstream version 2009.01.21-142982.

 -- Daniel Baumann <mail@daniel-baumann.ch>  Sat, 24 Jan 2009 04:45:00 +0100

open-vm-tools (2008.12.23-137496-1) unstable; urgency=low

  * Merging upstream version 2008.12.23-137496.
  * Also unload vmxnet module in initscript when starting as a workaround of
    having vmxnet already loaded at initramfs stage. Thanks to Russ Allbery
    <rra@debian.org> (Closes: #510935).

 -- Daniel Baumann <mail@daniel-baumann.ch>  Fri, 09 Jan 2009 12:13:00 -0500

open-vm-tools (2008.11.18-130226-1) unstable; urgency=low

  * Replacing obsolete dh_clean -k with dh_prep.
  * Merging upstream version 2008.11.18-130226.
  * Updating debian directory for addition of pvscsi and vmxnet3 modules.

 -- Daniel Baumann <mail@daniel-baumann.ch>  Thu, 20 Nov 2008 21:56:00 +0100

open-vm-tools (2008.10.10-123053-2) unstable; urgency=medium

  * Correcting typo in dh_installinit call.
  * Downgrading depends on module-assistant to recommends.

 -- Daniel Baumann <mail@daniel-baumann.ch>  Thu, 23 Oct 2008 15:32:00 +0200

open-vm-tools (2008.10.10-123053-1) unstable; urgency=low

  * Using patch-stamp rather than patch in rules file.
  * Merging upstream version 2008.10.10-123053.
  * Updating kvers.dpatch.

 -- Daniel Baumann <mail@daniel-baumann.ch>  Thu, 16 Oct 2008 19:05:00 +0200

open-vm-tools (2008.09.03-114782-2) unstable; urgency=low

  * Updating kvers.dpatch (Closes: #498620).
  * Updating initscript to correctly handle vmxnet (Closes: #479090, #488810).

 -- Daniel Baumann <mail@daniel-baumann.ch>  Sun, 14 Sep 2008 14:30:00 +0200

open-vm-tools (2008.09.03-114782-1) unstable; urgency=low

  * Merging upstream version 2008.09.03-114782.
  * Updating rules to new location of the config.guess and config.sub files.
  * Updating vcs fields in control file.

 -- Daniel Baumann <mail@daniel-baumann.ch>  Tue, 09 Sep 2008 22:06:00 +0200

open-vm-tools (2008.08.08-109361-1) unstable; urgency=low

  * Removing destdir.dpatch, not needed anymore.
  * Adjusting rules to upstream changes with respect to the pixmap files.
  * Disabling unity, uiparser is too old (see #493073).
  * Adding build-depends to liburiparser-dev for new unity feature.
  * Adding build-depends to libxss-dev for new unity feature.
  * Updating to add new vmci and vsock modules.
  * Merging upstream version 2008.08.08-109361.

 -- Daniel Baumann <mail@daniel-baumann.ch>  Mon, 11 Aug 2008 15:56:00 +0200

open-vm-tools (2008.07.01-102166-3) unstable; urgency=medium

  * Replacing /lib64 with /lib in /etc/pam.d/vmware-guestd-x64.
  * Fixing FTBFS on amd64 by renaming /etc/pam.d/vmware-guestd-x64 to
    /etc/pam.d/vmware-guestd.

 -- Daniel Baumann <mail@daniel-baumann.ch>  Thu, 10 Jul 2008 23:24:00 +0200

open-vm-tools (2008.07.01-102166-2) unstable; urgency=medium

  * Adding manpages.
  * Stop removing setuid from /sbin/mount.vmhgfs.
  * Extending vmxnet_needed() in initscript to also check for availability of
    vmxnet.ko for the running kernel, otherwise don't attempt to load vmxnet
    (Closes: #488810).
  * Adding suggests to xdg-utils in open-vm-toolbox.
  * Using modprobe -r rather than rmmod in initscript.
  * Starting initscript at position 20, which is before networking comes up
    (Closes: #479090).
  * Adding vmware-user symlink to xdg autostart.
  * Adding symlink from mount.vmhgfs to old vmware-hgfsmounter name.
  * Removing executable bit for /etc/pam.d/vmware-guestd file.

 -- Daniel Baumann <mail@daniel-baumann.ch>  Fri, 04 Jul 2008 09:59:00 +0200

open-vm-tools (2008.07.01-102166-1) unstable; urgency=low

  * Merging upstream version 2008.07.01-102166.

 -- Daniel Baumann <mail@daniel-baumann.ch>  Thu, 03 Jul 2008 13:01:00 +0200

open-vm-tools (2008.06.20-100027-1) unstable; urgency=low

  * Dropping autobuild patch in favour for upstreams new --without-
    kernel-modules configure switch.
  * Merging upstream version 2008.06.20-100027.

 -- Daniel Baumann <mail@daniel-baumann.ch>  Tue, 01 Jul 2008 22:22:00 +0200

open-vm-tools (2008.06.03-96374-2) unstable; urgency=medium

  * Adding debug package.
  * Splitting open-vm-tools into open-vm-tools (CLI tools) and open-vm-
    toolbox (GUI tools) (Closes: #467042).

 -- Daniel Baumann <mail@daniel-baumann.ch>  Fri, 20 Jun 2008 14:51:00 +0200

open-vm-tools (2008.06.03-96374-1) unstable; urgency=medium

  * Updating rules file for upstream version 2008.06.03-96374.
  * Adding patch to make build-system respect  again.
  * Adding xauth to recommends of open-vm-tools (Closes: #487088).
  * Adding patch to avoid building kernel modules in this new upstream version.
  * Merging upstream version 2008.06.03-96374 (Closes: #484242).
  * Updating to standards 3.8.0.

 -- Daniel Baumann <mail@daniel-baumann.ch>  Fri, 20 Jun 2008 14:12:00 +0200

open-vm-tools (2008.05.15-93241-2) unstable; urgency=medium

  * Updating location of vmware-checkvm in init script (Closes: #483056).
  * Correcting typo in mount.vmhgfs symlink (Closes: #474694).

 -- Daniel Baumann <mail@daniel-baumann.ch>  Tue, 27 May 2008 07:29:00 +0200

open-vm-tools (2008.05.15-93241-1) unstable; urgency=medium

  * Moving mount.vmhgfs from /usr/sbin to /sbin, thanks to Lea Wiemann
    <lewiemann@gmail.com> (Closes: #474694).
  * Also loading and unloading vmsync module in init script, thanks to
    Lea Wiemann <lewiemann@gmail.com> (Closes: #481001).
  * Moving vmware-checkvm from /usr/sbin to /usr/bin, thanks to Lea
    Wiemann <lewiemann@gmail.com> (Closes: #481004).
  * Using lintian debhelper to install lintian overrides.
  * Correcting manpage section of module-assistant in README.Debian.
  * Removing debian todo file.
  * Merging upstream version 2008.05.15-93241.

 -- Daniel Baumann <mail@daniel-baumann.ch>  Wed, 21 May 2008 09:15:00 +0200

open-vm-tools (2008.05.02-90473-1) unstable; urgency=low

  * Adding libicu-dev to build-depends.
  * Merging upstream version 2008.05.02-90473.

 -- Daniel Baumann <mail@daniel-baumann.ch>  Sat, 03 May 2008 09:44:00 +0200

open-vm-tools (2008.04.14-87182-1) unstable; urgency=medium

  * Correcting wrong email address in changelog file.
  * Including vmware support scripts (Closes: #469160).
  * Correcting symlink for vmware-hgfsmounter (Closes: #474694).
  * Updating rules to cover new component xferlogs.
  * Adding libdumbnet-dev to build-depends.
  * Adding libproc-dev to build-depends.
  * Merging upstream version 2008.04.14-87182.
  * Adding open-vm-source to open-vm-tools recommends (Closes: #471784).
  * Adding zerofree to open-vm-tools suggests, thanks to Thibaut Paumard
    <paumard@users.sourceforge.net> (Closes: #472799).
  * Updating vcs fields in control.
  * Updating package to debhelper 7.

 -- Daniel Baumann <mail@daniel-baumann.ch>  Sat, 26 Apr 2008 13:40:00 +0200

open-vm-tools (2008.02.13-77928-2) unstable; urgency=medium

  * Rewriting copyright in machine-interpretable format.
  * Cleaned up copyright.
  * Fixing pathes and binary names in init script (Closes: #469146).

 -- Daniel Baumann <mail@daniel-baumann.ch>  Sat, 08 Mar 2008 08:48:00 +0100

open-vm-tools (2008.02.13-77928-1) unstable; urgency=low

  * Adding upstream version 2008.02.13-77928.

 -- Daniel Baumann <mail@daniel-baumann.ch>  Sun, 24 Feb 2008 20:41:00 +0100

open-vm-tools (2008.01.23-74039-2) unstable; urgency=low

  * Adding vcs fields in control.
  * Removing watch file.
  * Correcting wrong manpage section of module-assistant in
    README.Debian.
  * Correcting wrong filename of module-source tarball in README.Debian.
  * Updating formating of README.Debian.
  * Removing config.guess and config.sub from the debian diff.
  * Reverting config.guess and config.sub to upstream.
  * Adding vmware-guestd init script (Closes: #465276).

 -- Daniel Baumann <mail@daniel-baumann.ch>  Sun, 24 Feb 2008 20:20:00 +0100

open-vm-tools (2008.01.23-74039-1) unstable; urgency=low

  * New upstream release.
  * Fixing manpage section in README.Debian.
  * Bumping package to debhelper 6.
  * Bumping package to policy 3.7.3.
  * Also removing user/ in clean target of rules.

 -- Daniel Baumann <mail@daniel-baumann.ch>  Wed, 30 Jan 2008 15:24:00 +0100

open-vm-tools (2007.11.21-64693-2) unstable; urgency=low

  * Adding open-vm-source package for module source.
  * Upload to unstable.

 -- Daniel Baumann <mail@daniel-baumann.ch>  Mon, 26 Nov 2007 11:08:00 +0100

open-vm-tools (2007.11.21-64693-1) experimental; urgency=low

  * New upstream release.

 -- Daniel Baumann <mail@daniel-baumann.ch>  Mon, 26 Nov 2007 11:07:00 +0100

open-vm-tools (2007.09.04-56574-2) experimental; urgency=low

  * Moving package to contrib (Closes: #445439).
  * Limiting architectures to amd64 and i386 (Closes: #445374).

 -- Daniel Baumann <mail@daniel-baumann.ch>  Tue, 09 Oct 2007 10:05:00 +0200

open-vm-tools (2007.09.04-56574-1) experimental; urgency=low

  * Initial release (Closes: #441905).

 -- Daniel Baumann <mail@daniel-baumann.ch>  Sun, 09 Sep 2007 16:53:00 +0200<|MERGE_RESOLUTION|>--- conflicted
+++ resolved
@@ -1,5 +1,4 @@
-<<<<<<< HEAD
-open-vm-tools (2:10.0.7-3227872-2~bpo7+1) wheezy-backports-sloppy; urgency=medium
+open-vm-tools (2:10.0.7-3227872-4~bpo7+1) wheezy-backports-sloppy; urgency=medium
 
   * Rebuild for wheezy-backports-sloppy.
   * [683b294] Add gbp.conf for backports.
@@ -8,8 +7,8 @@
     Necessary libraries are missing in wheezy.
   * [a088133] Drop -std=gnu++11 from CXXFLAGS.
 
- -- Bernd Zeimetz <bzed@debian.org>  Mon, 04 Apr 2016 19:42:35 +0200
-=======
+ -- Bernd Zeimetz <bzed@debian.org>  Sat, 11 Jun 2016 08:48:51 +0200
+
 open-vm-tools (2:10.0.7-3227872-4) unstable; urgency=medium
 
   * [007eacb] Better check for availability of vmware-checkvm and -rpctool.
@@ -22,7 +21,6 @@
     Thanks to Yanhui He (Closes: #825810)
 
  -- Bernd Zeimetz <bzed@debian.org>  Tue, 31 May 2016 11:15:30 +0200
->>>>>>> 9885e412
 
 open-vm-tools (2:10.0.7-3227872-2) unstable; urgency=medium
 
