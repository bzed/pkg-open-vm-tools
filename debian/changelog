--- conflicted
+++ resolved
@@ -1,10 +1,9 @@
-<<<<<<< HEAD
-open-vm-tools (2:10.3.5-1~bpo9+1) stretch-backports; urgency=medium
+open-vm-tools (2:10.3.5-3~bpo9+1) stretch-backports; urgency=medium
 
   * Rebuild for stretch-backports.
 
- -- Bernd Zeimetz <bzed@debian.org>  Thu, 15 Nov 2018 11:00:14 +0100
-=======
+ -- Bernd Zeimetz <bzed@debian.org>  Sat, 29 Dec 2018 22:39:50 +0100
+
 open-vm-tools (2:10.3.5-3) unstable; urgency=medium
 
   [ Christian Ehrhardt ]
@@ -48,7 +47,6 @@
     Thanks to Jean-Louis Dupond (Closes: #914910)
 
  -- Bernd Zeimetz <bzed@debian.org>  Tue, 11 Dec 2018 20:40:48 +0100
->>>>>>> b7ba7c49
 
 open-vm-tools (2:10.3.5-1) unstable; urgency=medium
 
